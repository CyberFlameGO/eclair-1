/*
 * Copyright 2019 ACINQ SAS
 *
 * Licensed under the Apache License, Version 2.0 (the "License");
 * you may not use this file except in compliance with the License.
 * You may obtain a copy of the License at
 *
 *     http://www.apache.org/licenses/LICENSE-2.0
 *
 * Unless required by applicable law or agreed to in writing, software
 * distributed under the License is distributed on an "AS IS" BASIS,
 * WITHOUT WARRANTIES OR CONDITIONS OF ANY KIND, either express or implied.
 * See the License for the specific language governing permissions and
 * limitations under the License.
 */

package fr.acinq.eclair.channel.states

import java.util.UUID
import java.util.concurrent.atomic.AtomicLong

import akka.testkit.{TestFSMRef, TestKitBase, TestProbe}
import com.softwaremill.quicklens._
import fr.acinq.bitcoin.Crypto.PublicKey
import fr.acinq.bitcoin.{ByteVector32, Crypto, ScriptFlags, Transaction}
import fr.acinq.eclair.FeatureSupport.Optional
import fr.acinq.eclair.Features.StaticRemoteKey
import fr.acinq.eclair.TestConstants.{Alice, Bob, TestFeeEstimator}
import fr.acinq.eclair.blockchain._
import fr.acinq.eclair.blockchain.fee.FeeTargets
import fr.acinq.eclair.channel._
import fr.acinq.eclair.io.Peer
import fr.acinq.eclair.payment.OutgoingPacket
import fr.acinq.eclair.router.Router.ChannelHop
import fr.acinq.eclair.wire.Onion.FinalLegacyPayload
import fr.acinq.eclair.wire._
import fr.acinq.eclair.{NodeParams, TestConstants, randomBytes32, _}
import org.scalatest.{FixtureTestSuite, ParallelTestExecution}
import scodec.bits._

import scala.concurrent.duration._

/**
 * Created by PM on 23/08/2016.
 */
trait StateTestsHelperMethods extends TestKitBase with FixtureTestSuite with ParallelTestExecution {

  private val number = new AtomicLong

  private def randomName: String = {
    val l = number.getAndIncrement()
    "$" + akka.util.Helpers.base64(l)
  }

  case class SetupFixture(alice: TestFSMRef[State, Data, Channel],
                          bob: TestFSMRef[State, Data, Channel],
                          alice2bob: TestProbe,
                          bob2alice: TestProbe,
                          alice2blockchain: TestProbe,
                          bob2blockchain: TestProbe,
                          router: TestProbe,
                          relayerA: TestProbe,
                          relayerB: TestProbe,
                          channelUpdateListener: TestProbe,
                          wallet: EclairWallet) {
    def currentBlockHeight = alice.underlyingActor.nodeParams.currentBlockHeight
  }

  def init(nodeParamsA: NodeParams = TestConstants.Alice.nodeParams, nodeParamsB: NodeParams = TestConstants.Bob.nodeParams, wallet: EclairWallet = new TestWallet): SetupFixture = {
    val alice2bob = TestProbe()
    val bob2alice = TestProbe()
    val alicePeer = TestProbe()
    val bobPeer = TestProbe()
    TestUtils.forwardOutgoingToPipe(alicePeer, alice2bob.ref)
    TestUtils.forwardOutgoingToPipe(bobPeer, bob2alice.ref)
    val alice2blockchain = TestProbe()
    val bob2blockchain = TestProbe()
    val relayerA = TestProbe()
    val relayerB = TestProbe()
    val channelUpdateListener = TestProbe()
    system.eventStream.subscribe(channelUpdateListener.ref, classOf[LocalChannelUpdate])
    system.eventStream.subscribe(channelUpdateListener.ref, classOf[LocalChannelDown])
    val router = TestProbe()
    val alice: TestFSMRef[State, Data, Channel] = new TestFSMRef(system, Channel.props(nodeParamsA, wallet, Bob.nodeParams.nodeId, alice2blockchain.ref, relayerA.ref, None), alicePeer.ref, randomName)
    val bob: TestFSMRef[State, Data, Channel] = new TestFSMRef(system, Channel.props(nodeParamsB, wallet, Alice.nodeParams.nodeId, bob2blockchain.ref, relayerB.ref, None), bobPeer.ref, randomName)
    SetupFixture(alice, bob, alice2bob, bob2alice, alice2blockchain, bob2blockchain, router, relayerA, relayerB, channelUpdateListener, wallet)
  }

  def reachNormal(setup: SetupFixture,
                  tags: Set[String] = Set.empty): Unit = {
    import setup._
    // TODO: add tests with static remote key on
    var channelVersion = ChannelVersion.STANDARD
    if (tags.contains("static_remotekey")) channelVersion = channelVersion | ChannelVersion.STATIC_REMOTEKEY
    if (tags.contains("zero_reserve")) channelVersion = channelVersion |  ChannelVersion.ZERO_RESERVE
    val channelFlags = if (tags.contains("channels_public")) ChannelFlags.AnnounceChannel else ChannelFlags.Empty
    val pushMsat = if (tags.contains("no_push_msat")) 0.msat else TestConstants.pushMsat
<<<<<<< HEAD
    val aliceParams = Alice.channelParams
      .modify(_.channelReserve).setToIf(channelVersion.isSet(ChannelVersion.ZERO_RESERVE_BIT))(0.sat)
      .modify(_.localPaymentBasepoint).setToIf(channelVersion.isSet(ChannelVersion.USE_STATIC_REMOTEKEY_BIT))(Some(Helpers.getWalletPaymentBasepoint(wallet)))
      .modify(_.features).setToIf(channelVersion.isSet(ChannelVersion.USE_STATIC_REMOTEKEY_BIT))(Features(Set(ActivatedFeature(StaticRemoteKey, Optional))))

    val bobParams = Bob.channelParams
      .modify(_.localPaymentBasepoint).setToIf(channelVersion.isSet(ChannelVersion.USE_STATIC_REMOTEKEY_BIT))(Some(Helpers.getWalletPaymentBasepoint(wallet)))
      .modify(_.features).setToIf(channelVersion.isSet(ChannelVersion.USE_STATIC_REMOTEKEY_BIT))(Features(Set(ActivatedFeature(StaticRemoteKey, Optional))))
=======
    val (aliceParams, bobParams) = if(tags.contains("static_remotekey")) {
      (Alice.channelParams.copy(features = Features(Set(ActivatedFeature(StaticRemoteKey, Optional))), staticPaymentBasepoint = Some(Helpers.getWalletPaymentBasepoint(wallet))),
       Bob.channelParams.copy(features = Features(Set(ActivatedFeature(StaticRemoteKey, Optional))), staticPaymentBasepoint = Some(Helpers.getWalletPaymentBasepoint(wallet))))
    } else {
      (Alice.channelParams, Bob.channelParams)
    }
>>>>>>> 7489251f

    //    val (aliceParams, bobParams) = (Alice.channelParams.modify(_.channelReserve).setToIf(channelVersion.isSet(ChannelVersion.ZERO_RESERVE_BIT))(0.sat), Bob.channelParams)
    val aliceInit = Init(aliceParams.features)
    val bobInit = Init(bobParams.features)
    alice ! INPUT_INIT_FUNDER(ByteVector32.Zeroes, TestConstants.fundingSatoshis, pushMsat, TestConstants.feeratePerKw, TestConstants.feeratePerKw, aliceParams, alice2bob.ref, bobInit, channelFlags, channelVersion)
    bob ! INPUT_INIT_FUNDEE(ByteVector32.Zeroes, bobParams, bob2alice.ref, aliceInit)
    alice2bob.expectMsgType[OpenChannel]
    alice2bob.forward(bob)
    bob2alice.expectMsgType[AcceptChannel]
    bob2alice.forward(alice)
    alice2bob.expectMsgType[FundingCreated]
    alice2bob.forward(bob)
    bob2alice.expectMsgType[FundingSigned]
    bob2alice.forward(alice)
    alice2blockchain.expectMsgType[WatchSpent]
    alice2blockchain.expectMsgType[WatchConfirmed]
    bob2blockchain.expectMsgType[WatchSpent]
    bob2blockchain.expectMsgType[WatchConfirmed]
    awaitCond(alice.stateName == WAIT_FOR_FUNDING_CONFIRMED)
    val fundingTx = alice.stateData.asInstanceOf[DATA_WAIT_FOR_FUNDING_CONFIRMED].fundingTx.get
    alice ! WatchEventConfirmed(BITCOIN_FUNDING_DEPTHOK, 400000, 42, fundingTx)
    bob ! WatchEventConfirmed(BITCOIN_FUNDING_DEPTHOK, 400000, 42, fundingTx)
    alice2blockchain.expectMsgType[WatchLost]
    bob2blockchain.expectMsgType[WatchLost]
    alice2bob.expectMsgType[FundingLocked]
    alice2bob.forward(bob)
    bob2alice.expectMsgType[FundingLocked]
    bob2alice.forward(alice)
    alice2blockchain.expectMsgType[WatchConfirmed] // deeply buried
    bob2blockchain.expectMsgType[WatchConfirmed] // deeply buried
    awaitCond(alice.stateName == NORMAL)
    awaitCond(bob.stateName == NORMAL)
    assert(bob.stateData.asInstanceOf[DATA_NORMAL].commitments.availableBalanceForSend == (pushMsat - aliceParams.channelReserve).max(0 msat))
    // x2 because alice and bob share the same relayer
    channelUpdateListener.expectMsgType[LocalChannelUpdate]
    channelUpdateListener.expectMsgType[LocalChannelUpdate]
  }

  def makeCmdAdd(amount: MilliSatoshi, destination: PublicKey, currentBlockHeight: Long, paymentPreimage: ByteVector32 = randomBytes32, upstream: Upstream = Upstream.Local(UUID.randomUUID)): (ByteVector32, CMD_ADD_HTLC) = {
    val paymentHash: ByteVector32 = Crypto.sha256(paymentPreimage)
    val expiry = CltvExpiryDelta(144).toCltvExpiry(currentBlockHeight)
    val cmd = OutgoingPacket.buildCommand(upstream, paymentHash, ChannelHop(null, destination, null) :: Nil, FinalLegacyPayload(amount, expiry))._1.copy(commit = false)
    (paymentPreimage, cmd)
  }

  def addHtlc(amount: MilliSatoshi, s: TestFSMRef[State, Data, Channel], r: TestFSMRef[State, Data, Channel], s2r: TestProbe, r2s: TestProbe): (ByteVector32, UpdateAddHtlc) = {
    val currentBlockHeight = s.underlyingActor.nodeParams.currentBlockHeight
    val (payment_preimage, cmd) = makeCmdAdd(amount, r.underlyingActor.nodeParams.nodeId, currentBlockHeight)
    val htlc = addHtlc(cmd, s, r, s2r, r2s)
    (payment_preimage, htlc)
  }

  def addHtlc(cmdAdd: CMD_ADD_HTLC, s: TestFSMRef[State, Data, Channel], r: TestFSMRef[State, Data, Channel], s2r: TestProbe, r2s: TestProbe): UpdateAddHtlc = {
    val sender = TestProbe()
    sender.send(s, cmdAdd)
    sender.expectMsg(ChannelCommandResponse.Ok)
    val htlc = s2r.expectMsgType[UpdateAddHtlc]
    s2r.forward(r)
    awaitCond(r.stateData.asInstanceOf[HasCommitments].commitments.remoteChanges.proposed.contains(htlc))
    htlc
  }

  def fulfillHtlc(id: Long, R: ByteVector32, s: TestFSMRef[State, Data, Channel], r: TestFSMRef[State, Data, Channel], s2r: TestProbe, r2s: TestProbe): Unit = {
    val sender = TestProbe()
    sender.send(s, CMD_FULFILL_HTLC(id, R))
    sender.expectMsg(ChannelCommandResponse.Ok)
    val fulfill = s2r.expectMsgType[UpdateFulfillHtlc]
    s2r.forward(r)
    awaitCond(r.stateData.asInstanceOf[HasCommitments].commitments.remoteChanges.proposed.contains(fulfill))
  }

  def crossSign(s: TestFSMRef[State, Data, Channel], r: TestFSMRef[State, Data, Channel], s2r: TestProbe, r2s: TestProbe): Unit = {
    val sender = TestProbe()
    val sCommitIndex = s.stateData.asInstanceOf[HasCommitments].commitments.localCommit.index
    val rCommitIndex = r.stateData.asInstanceOf[HasCommitments].commitments.localCommit.index
    val rHasChanges = Commitments.localHasChanges(r.stateData.asInstanceOf[HasCommitments].commitments)
    sender.send(s, CMD_SIGN)
    sender.expectMsg(ChannelCommandResponse.Ok)
    s2r.expectMsgType[CommitSig]
    s2r.forward(r)
    r2s.expectMsgType[RevokeAndAck]
    r2s.forward(s)
    r2s.expectMsgType[CommitSig]
    r2s.forward(s)
    s2r.expectMsgType[RevokeAndAck]
    s2r.forward(r)
    if (rHasChanges) {
      s2r.expectMsgType[CommitSig]
      s2r.forward(r)
      r2s.expectMsgType[RevokeAndAck]
      r2s.forward(s)
      awaitCond(s.stateData.asInstanceOf[HasCommitments].commitments.localCommit.index == sCommitIndex + 1)
      awaitCond(s.stateData.asInstanceOf[HasCommitments].commitments.remoteCommit.index == sCommitIndex + 2)
      awaitCond(r.stateData.asInstanceOf[HasCommitments].commitments.localCommit.index == rCommitIndex + 2)
      awaitCond(r.stateData.asInstanceOf[HasCommitments].commitments.remoteCommit.index == rCommitIndex + 1)
    } else {
      awaitCond(s.stateData.asInstanceOf[HasCommitments].commitments.localCommit.index == sCommitIndex + 1)
      awaitCond(s.stateData.asInstanceOf[HasCommitments].commitments.remoteCommit.index == sCommitIndex + 1)
      awaitCond(r.stateData.asInstanceOf[HasCommitments].commitments.localCommit.index == rCommitIndex + 1)
      awaitCond(r.stateData.asInstanceOf[HasCommitments].commitments.remoteCommit.index == rCommitIndex + 1)
    }
  }

  def mutualClose(s: TestFSMRef[State, Data, Channel], r: TestFSMRef[State, Data, Channel], s2r: TestProbe, r2s: TestProbe, s2blockchain: TestProbe, r2blockchain: TestProbe): Unit = {
    val sender = TestProbe()
    // s initiates a closing
    sender.send(s, CMD_CLOSE(None))
    s2r.expectMsgType[Shutdown]
    s2r.forward(r)
    r2s.expectMsgType[Shutdown]
    r2s.forward(s)
    // agreeing on a closing fee
    var sCloseFee, rCloseFee = 0.sat
    do {
      sCloseFee = s2r.expectMsgType[ClosingSigned].feeSatoshis
      s2r.forward(r)
      rCloseFee = r2s.expectMsgType[ClosingSigned].feeSatoshis
      r2s.forward(s)
    } while (sCloseFee != rCloseFee)
    s2blockchain.expectMsgType[PublishAsap]
    s2blockchain.expectMsgType[WatchConfirmed]
    r2blockchain.expectMsgType[PublishAsap]
    r2blockchain.expectMsgType[WatchConfirmed]
    awaitCond(s.stateName == CLOSING)
    awaitCond(r.stateName == CLOSING)
    // both nodes are now in CLOSING state with a mutual close tx pending for confirmation
  }

  def localClose(s: TestFSMRef[State, Data, Channel], s2blockchain: TestProbe): LocalCommitPublished = {
    // an error occurs and s publishes its commit tx
    val commitTx = s.stateData.asInstanceOf[DATA_NORMAL].commitments.localCommit.publishableTxs.commitTx.tx
    s ! Error(ByteVector32.Zeroes, "oops")
    s2blockchain.expectMsg(PublishAsap(commitTx))
    awaitCond(s.stateName == CLOSING)
    val closingState = s.stateData.asInstanceOf[DATA_CLOSING]
    assert(closingState.localCommitPublished.isDefined)
    val localCommitPublished = closingState.localCommitPublished.get

    // if s has a main output in the commit tx (when it has a non-dust balance), it should be claimed
    localCommitPublished.claimMainDelayedOutputTx.foreach(tx => s2blockchain.expectMsg(PublishAsap(tx)))
    // all htlcs success/timeout should be published
    s2blockchain.expectMsgAllOf((localCommitPublished.htlcSuccessTxs ++ localCommitPublished.htlcTimeoutTxs).map(PublishAsap): _*)
    // and their outputs should be claimed
    s2blockchain.expectMsgAllOf(localCommitPublished.claimHtlcDelayedTxs.map(PublishAsap): _*)

    // we watch the confirmation of the "final" transactions that send funds to our wallets (main delayed output and 2nd stage htlc transactions)
    assert(s2blockchain.expectMsgType[WatchConfirmed].event === BITCOIN_TX_CONFIRMED(commitTx))
    localCommitPublished.claimMainDelayedOutputTx.foreach(tx => assert(s2blockchain.expectMsgType[WatchConfirmed].event === BITCOIN_TX_CONFIRMED(tx)))
    assert(localCommitPublished.claimHtlcDelayedTxs.map(_ => s2blockchain.expectMsgType[WatchConfirmed].event).toSet === localCommitPublished.claimHtlcDelayedTxs.map(BITCOIN_TX_CONFIRMED).toSet)

    // we watch outputs of the commitment tx that both parties may spend
    val htlcOutputIndexes = (localCommitPublished.htlcSuccessTxs ++ localCommitPublished.htlcTimeoutTxs).map(tx => tx.txIn.head.outPoint.index)
    val spentWatches = htlcOutputIndexes.map(_ => s2blockchain.expectMsgType[WatchSpent])
    spentWatches.foreach(ws => assert(ws.event === BITCOIN_OUTPUT_SPENT))
    spentWatches.foreach(ws => assert(ws.txId === commitTx.txid))
    assert(spentWatches.map(_.outputIndex).toSet === htlcOutputIndexes.toSet)
    s2blockchain.expectNoMsg(1 second)

    // s is now in CLOSING state with txes pending for confirmation before going in CLOSED state
    s.stateData.asInstanceOf[DATA_CLOSING].localCommitPublished.get
  }

  def remoteClose(rCommitTx: Transaction, s: TestFSMRef[State, Data, Channel], s2blockchain: TestProbe): RemoteCommitPublished = {
    // we make s believe r unilaterally closed the channel
    s ! WatchEventSpent(BITCOIN_FUNDING_SPENT, rCommitTx)
    awaitCond(s.stateName == CLOSING)
    val closingData = s.stateData.asInstanceOf[DATA_CLOSING]

    def getRemoteCommitPublished(d: DATA_CLOSING): Option[RemoteCommitPublished] = d.remoteCommitPublished.orElse(d.nextRemoteCommitPublished).orElse(d.futureRemoteCommitPublished)

    assert(getRemoteCommitPublished(closingData).isDefined)
    assert(closingData.localCommitPublished.isEmpty)
    val remoteCommitPublished = getRemoteCommitPublished(closingData).get

    // if s has a main output in the commit tx (when it has a non-dust balance), it should be claimed
    remoteCommitPublished.claimMainOutputTx.foreach(tx => {
      Transaction.correctlySpends(tx, rCommitTx :: Nil, ScriptFlags.STANDARD_SCRIPT_VERIFY_FLAGS)
      s2blockchain.expectMsg(PublishAsap(tx))
    })
    // all htlcs success/timeout should be claimed
    val claimHtlcTxes = remoteCommitPublished.claimHtlcSuccessTxs ++ remoteCommitPublished.claimHtlcTimeoutTxs
    claimHtlcTxes.foreach(tx => Transaction.correctlySpends(tx, rCommitTx :: Nil, ScriptFlags.STANDARD_SCRIPT_VERIFY_FLAGS))
    s2blockchain.expectMsgAllOf(claimHtlcTxes.map(PublishAsap): _*)

    // we watch the confirmation of the "final" transactions that send funds to our wallets (main delayed output and 2nd stage htlc transactions)
    assert(s2blockchain.expectMsgType[WatchConfirmed].event === BITCOIN_TX_CONFIRMED(rCommitTx))
    remoteCommitPublished.claimMainOutputTx.foreach(tx => assert(s2blockchain.expectMsgType[WatchConfirmed].event === BITCOIN_TX_CONFIRMED(tx)))

    // we watch outputs of the commitment tx that both parties may spend
    val htlcOutputIndexes = claimHtlcTxes.map(tx => tx.txIn.head.outPoint.index)
    val spentWatches = htlcOutputIndexes.map(_ => s2blockchain.expectMsgType[WatchSpent])
    spentWatches.foreach(ws => assert(ws.event === BITCOIN_OUTPUT_SPENT))
    spentWatches.foreach(ws => assert(ws.txId === rCommitTx.txid))
    assert(spentWatches.map(_.outputIndex).toSet === htlcOutputIndexes.toSet)
    s2blockchain.expectNoMsg(1 second)

    // s is now in CLOSING state with txes pending for confirmation before going in CLOSED state
    getRemoteCommitPublished(s.stateData.asInstanceOf[DATA_CLOSING]).get
  }

  def channelId(a: TestFSMRef[State, Data, Channel]): ByteVector32 = Helpers.getChannelId(a.stateData)

  // @formatter:off
  implicit class ChannelWithTestFeeConf(a: TestFSMRef[State, Data, Channel]) {
    def feeEstimator: TestFeeEstimator = a.underlyingActor.nodeParams.onChainFeeConf.feeEstimator.asInstanceOf[TestFeeEstimator]
    def feeTargets: FeeTargets = a.underlyingActor.nodeParams.onChainFeeConf.feeTargets
  }

  implicit class PeerWithTestFeeConf(a: TestFSMRef[Peer.State, Peer.Data, Peer]) {
    def feeEstimator: TestFeeEstimator = a.underlyingActor.nodeParams.onChainFeeConf.feeEstimator.asInstanceOf[TestFeeEstimator]
    def feeTargets: FeeTargets = a.underlyingActor.nodeParams.onChainFeeConf.feeTargets
  }
  // @formatter:on

}<|MERGE_RESOLUTION|>--- conflicted
+++ resolved
@@ -89,31 +89,20 @@
   def reachNormal(setup: SetupFixture,
                   tags: Set[String] = Set.empty): Unit = {
     import setup._
-    // TODO: add tests with static remote key on
-    var channelVersion = ChannelVersion.STANDARD
-    if (tags.contains("static_remotekey")) channelVersion = channelVersion | ChannelVersion.STATIC_REMOTEKEY
-    if (tags.contains("zero_reserve")) channelVersion = channelVersion |  ChannelVersion.ZERO_RESERVE
+    val channelVersion = List(
+      ChannelVersion.STANDARD,
+      if (tags.contains("static_remotekey")) ChannelVersion.STATIC_REMOTEKEY else ChannelVersion.ZEROES,
+      if (tags.contains("zero_reserve")) ChannelVersion.ZERO_RESERVE else ChannelVersion.ZEROES
+    ).reduce(_ | _)
     val channelFlags = if (tags.contains("channels_public")) ChannelFlags.AnnounceChannel else ChannelFlags.Empty
     val pushMsat = if (tags.contains("no_push_msat")) 0.msat else TestConstants.pushMsat
-<<<<<<< HEAD
     val aliceParams = Alice.channelParams
-      .modify(_.channelReserve).setToIf(channelVersion.isSet(ChannelVersion.ZERO_RESERVE_BIT))(0.sat)
-      .modify(_.localPaymentBasepoint).setToIf(channelVersion.isSet(ChannelVersion.USE_STATIC_REMOTEKEY_BIT))(Some(Helpers.getWalletPaymentBasepoint(wallet)))
-      .modify(_.features).setToIf(channelVersion.isSet(ChannelVersion.USE_STATIC_REMOTEKEY_BIT))(Features(Set(ActivatedFeature(StaticRemoteKey, Optional))))
-
+      .modify(_.channelReserve).setToIf(channelVersion.hasZeroReserve)(0.sat)
+      .modify(_.features).setToIf(channelVersion.hasStaticRemotekey)(Features(Set(ActivatedFeature(Features.StaticRemoteKey, FeatureSupport.Optional))))
+      .modify(_.staticPaymentBasepoint).setToIf(channelVersion.hasStaticRemotekey)(Some(Helpers.getWalletPaymentBasepoint(wallet)))
     val bobParams = Bob.channelParams
-      .modify(_.localPaymentBasepoint).setToIf(channelVersion.isSet(ChannelVersion.USE_STATIC_REMOTEKEY_BIT))(Some(Helpers.getWalletPaymentBasepoint(wallet)))
-      .modify(_.features).setToIf(channelVersion.isSet(ChannelVersion.USE_STATIC_REMOTEKEY_BIT))(Features(Set(ActivatedFeature(StaticRemoteKey, Optional))))
-=======
-    val (aliceParams, bobParams) = if(tags.contains("static_remotekey")) {
-      (Alice.channelParams.copy(features = Features(Set(ActivatedFeature(StaticRemoteKey, Optional))), staticPaymentBasepoint = Some(Helpers.getWalletPaymentBasepoint(wallet))),
-       Bob.channelParams.copy(features = Features(Set(ActivatedFeature(StaticRemoteKey, Optional))), staticPaymentBasepoint = Some(Helpers.getWalletPaymentBasepoint(wallet))))
-    } else {
-      (Alice.channelParams, Bob.channelParams)
-    }
->>>>>>> 7489251f
-
-    //    val (aliceParams, bobParams) = (Alice.channelParams.modify(_.channelReserve).setToIf(channelVersion.isSet(ChannelVersion.ZERO_RESERVE_BIT))(0.sat), Bob.channelParams)
+      .modify(_.features).setToIf(channelVersion.hasStaticRemotekey)(Features(Set(ActivatedFeature(Features.StaticRemoteKey, FeatureSupport.Optional))))
+      .modify(_.staticPaymentBasepoint).setToIf(channelVersion.hasStaticRemotekey)(Some(Helpers.getWalletPaymentBasepoint(wallet)))
     val aliceInit = Init(aliceParams.features)
     val bobInit = Init(bobParams.features)
     alice ! INPUT_INIT_FUNDER(ByteVector32.Zeroes, TestConstants.fundingSatoshis, pushMsat, TestConstants.feeratePerKw, TestConstants.feeratePerKw, aliceParams, alice2bob.ref, bobInit, channelFlags, channelVersion)
