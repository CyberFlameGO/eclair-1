/*
 * Copyright 2018 ACINQ SAS
 *
 * Licensed under the Apache License, Version 2.0 (the "License");
 * you may not use this file except in compliance with the License.
 * You may obtain a copy of the License at
 *
 *     http://www.apache.org/licenses/LICENSE-2.0
 *
 * Unless required by applicable law or agreed to in writing, software
 * distributed under the License is distributed on an "AS IS" BASIS,
 * WITHOUT WARRANTIES OR CONDITIONS OF ANY KIND, either express or implied.
 * See the License for the specific language governing permissions and
 * limitations under the License.
 */

package fr.acinq.eclair.router

import akka.actor.{ActorRef, FSM, Props, Status}
import akka.pattern.pipe
import fr.acinq.bitcoin.Crypto.PublicKey
import fr.acinq.bitcoin.{BinaryData, Satoshi}
import fr.acinq.eclair._
import fr.acinq.eclair.blockchain._
import fr.acinq.eclair.channel._
import fr.acinq.eclair.crypto.TransportHandler
import fr.acinq.eclair.io.Peer
import fr.acinq.eclair.payment.PaymentRequest.ExtraHop
import fr.acinq.eclair.wire._
import org.jgrapht.WeightedGraph
import org.jgrapht.alg.DijkstraShortestPath
import org.jgrapht.graph.{DirectedWeightedPseudograph, _}

import scala.collection.JavaConversions._
import scala.collection.SortedSet
import scala.collection.immutable.{SortedMap, TreeMap}
import scala.compat.Platform
import scala.concurrent.duration._
import scala.concurrent.{ExecutionContext, Future}
import scala.util.Try

// @formatter:off

case class ChannelDesc(shortChannelId: ShortChannelId, a: PublicKey, b: PublicKey)
case class Hop(nodeId: PublicKey, nextNodeId: PublicKey, lastUpdate: ChannelUpdate)
case class RouteRequest(source: PublicKey, target: PublicKey, assistedRoutes: Seq[Seq[ExtraHop]] = Nil, ignoreNodes: Set[PublicKey] = Set.empty, ignoreChannels: Set[ChannelDesc] = Set.empty)
case class RouteResponse(hops: Seq[Hop], ignoreNodes: Set[PublicKey], ignoreChannels: Set[ChannelDesc]) { require(hops.size > 0, "route cannot be empty") }
case class ExcludeChannel(desc: ChannelDesc) // this is used when we get a TemporaryChannelFailure, to give time for the channel to recover (note that exclusions are directed)
case class LiftChannelExclusion(desc: ChannelDesc)
case class SendChannelQuery(to: ActorRef)
case object GetRoutingState
case class RoutingState(channels: Iterable[ChannelAnnouncement], updates: Iterable[ChannelUpdate], nodes: Iterable[NodeAnnouncement])
case class Stash(updates: Map[ChannelUpdate, Set[ActorRef]], nodes: Map[NodeAnnouncement, Set[ActorRef]])
case class Rebroadcast(channels: Map[ChannelAnnouncement, Set[ActorRef]], updates: Map[ChannelUpdate, Set[ActorRef]], nodes: Map[NodeAnnouncement, Set[ActorRef]])

case class DescEdge(desc: ChannelDesc, u: ChannelUpdate) extends DefaultWeightedEdge

case class Data(nodes: Map[PublicKey, NodeAnnouncement],
                  channels: SortedMap[ShortChannelId, ChannelAnnouncement],
                  updates: Map[ChannelDesc, ChannelUpdate],
                  stash: Stash,
                  awaiting: Map[ChannelAnnouncement, Seq[ActorRef]], // note: this is a seq because we want to preserve order: first actor is the one who we need to send a tcp-ack when validation is done
                  privateChannels: Map[ShortChannelId, PublicKey], // short_channel_id -> node_id
                  privateUpdates: Map[ChannelDesc, ChannelUpdate],
                  excludedChannels: Set[ChannelDesc], // those channels are temporarily excluded from route calculation, because their node returned a TemporaryChannelFailure
                  graph: DirectedWeightedPseudograph[PublicKey, DescEdge]
               )

sealed trait State
case object NORMAL extends State

case object TickBroadcast
case object TickPruneStaleChannels

// @formatter:on

/**
  * Created by PM on 24/05/2016.
  */

class Router(nodeParams: NodeParams, watcher: ActorRef) extends FSM[State, Data] {

  import Router._

  import ExecutionContext.Implicits.global

  context.system.eventStream.subscribe(self, classOf[LocalChannelUpdate])
  context.system.eventStream.subscribe(self, classOf[LocalChannelDown])

  setTimer(TickBroadcast.toString, TickBroadcast, nodeParams.routerBroadcastInterval, repeat = true)
  setTimer(TickPruneStaleChannels.toString, TickPruneStaleChannels, 1 hour, repeat = true)

  val db = nodeParams.networkDb

  {
    log.info("loading network announcements from db...")
    // On Android, we discard the node announcements
    val channels = db.listChannels()
    val updates = db.listChannelUpdates()
    log.info("loaded from db: channels={} nodes={} updates={}", channels.size, 0, updates.size)

    // this will be used to calculate routes
    val graph = new DirectedWeightedPseudograph[PublicKey, DescEdge](classOf[DescEdge])

    val initChannels = channels.keys.foldLeft(TreeMap.empty[ShortChannelId, ChannelAnnouncement]) { case (m, c) => m + (c.shortChannelId -> c) }
    val initChannelUpdates = updates.map { u =>
      val desc = getDesc(u, initChannels(u.shortChannelId))
      addEdge(graph, desc, u)
      (desc) -> u
    }.toMap
<<<<<<< HEAD
=======
    val initNodes = nodes.map(n => (n.nodeId -> n)).toMap

    // send events for remaining channels/nodes
    initChannels.values.foreach(c => context.system.eventStream.publish(ChannelDiscovered(c, channels(c)._2)))
    initNodes.values.foreach(n => context.system.eventStream.publish(NodeDiscovered(n)))
    initChannelUpdates.values.foreach(u => context.system.eventStream.publish(ChannelUpdateReceived(u)))

    // watch the funding tx of all these channels
    // note: some of them may already have been spent, in that case we will receive the watch event immediately
    initChannels.values.foreach { c =>
      val txid = channels(c)._1
      val TxCoordinates(_, _, outputIndex) = ShortChannelId.coordinates(c.shortChannelId)
      val fundingOutputScript = write(pay2wsh(Scripts.multiSig2of2(PublicKey(c.bitcoinKey1), PublicKey(c.bitcoinKey2))))
      watcher ! WatchSpentBasic(self, txid, outputIndex, fundingOutputScript, BITCOIN_FUNDING_EXTERNAL_CHANNEL_SPENT(c.shortChannelId))
    }

    // on restart we update our node announcement
    // note that if we don't currently have public channels, this will be ignored
    val nodeAnn = Announcements.makeNodeAnnouncement(nodeParams.privateKey, nodeParams.alias, nodeParams.color, nodeParams.publicAddresses)
    self ! nodeAnn
>>>>>>> 2babf679

    log.info(s"initialization completed, ready to process messages")
    startWith(NORMAL, Data(Map.empty, initChannels, initChannelUpdates, Stash(Map.empty, Map.empty), awaiting = Map.empty, privateChannels = Map.empty, privateUpdates = Map.empty, excludedChannels = Set.empty, graph))
  }

  when(NORMAL) {
    case Event(LocalChannelUpdate(_, _, shortChannelId, remoteNodeId, channelAnnouncement_opt, u), d: Data) =>
      d.channels.get(shortChannelId) match {
        case Some(_) =>
          // channel has already been announced and router knows about it, we can process the channel_update
          stay using handle(u, self, d)
        case None =>
          channelAnnouncement_opt match {
            case Some(c) if d.awaiting.contains(c) =>
              // channel is currently being verified, we can process the channel_update right away (it will be stashed)
              stay using handle(u, self, d)
            case Some(c) =>
              // channel wasn't announced but here is the announcement, we will process it *before* the channel_update
              watcher ! ValidateRequest(c)
              val d1 = d.copy(awaiting = d.awaiting + (c -> Nil)) // no origin
              stay using handle(u, self, d1)
            case None if d.privateChannels.contains(shortChannelId) =>
              // channel isn't announced but we already know about it, we can process the channel_update
              stay using handle(u, self, d)
            case None =>
              // channel isn't announced and we never heard of it (maybe it is a private channel or maybe it is a public channel that doesn't yet have 6 confirmations)
              // let's create a corresponding private channel and process the channel_update
              log.info("adding unannounced local channel to remote={} shortChannelId={}", remoteNodeId, shortChannelId)
              stay using handle(u, self, d.copy(privateChannels = d.privateChannels + (shortChannelId -> remoteNodeId)))
          }
      }

    case Event(LocalChannelDown(_, channelId, shortChannelId, remoteNodeId), d: Data) =>
      // a local channel has permanently gone down
      if (d.channels.contains(shortChannelId)) {
        // the channel was public, we will receive (or have already received) a WatchEventSpentBasic event, that will trigger a clean up of the channel
        // so let's not do anything here
        stay
      } else if (d.privateChannels.contains(shortChannelId)) {
        // the channel was private or public-but-not-yet-announced, let's do the clean up
        log.debug("removing private local channel and channel_update for channelId={} shortChannelId={}", channelId, shortChannelId)
        val desc1 = ChannelDesc(shortChannelId, nodeParams.nodeId, remoteNodeId)
        val desc2 = ChannelDesc(shortChannelId, remoteNodeId, nodeParams.nodeId)
        // we remove the corresponding updates from the graph
        removeEdge(d.graph, desc1)
        removeEdge(d.graph, desc2)
        // and we remove the channel and channel_update from our state
        stay using d.copy(privateChannels = d.privateChannels - shortChannelId, privateUpdates = d.privateUpdates - desc1 - desc2)
      } else {
        stay
      }

    case Event(c: ChannelAnnouncement, d) =>
      log.debug("received channel announcement for shortChannelId={} nodeId1={} nodeId2={} from {}", c.shortChannelId, c.nodeId1, c.nodeId2, sender)
      if (d.channels.contains(c.shortChannelId)) {
        sender ! TransportHandler.ReadAck(c)
        log.debug("ignoring {} (duplicate)", c)
        stay
      } else if (d.awaiting.contains(c)) {
        sender ! TransportHandler.ReadAck(c)
        log.debug("ignoring {} (being verified)", c)
        // adding the sender to the list of origins so that we don't send back the same announcement to this peer later
        val origins = d.awaiting(c) :+ sender
        stay using d.copy(awaiting = d.awaiting + (c -> origins))
      } else if (!Announcements.checkSigs(c)) {
        sender ! TransportHandler.ReadAck(c)
        log.warning("bad signature for announcement {}", c)
        sender ! Error(Peer.CHANNELID_ZERO, "bad announcement sig!!!".getBytes())
        stay
      } else {
        // On Android, after checking the sig we remove as much data as possible to reduce RAM consumption
        val c1 = c.copy(
          nodeSignature1 = null,
          nodeSignature2 = null,
          bitcoinSignature1 = null,
          bitcoinSignature2 = null,
          features = null,
          chainHash = null,
          bitcoinKey1 = null,
          bitcoinKey2 = null)
        sender ! TransportHandler.ReadAck(c)
        // On Android, we don't validate announcements for now, it means that neither awaiting nor stashed announcements are used
        db.addChannel(c1, BinaryData(""), Satoshi(0))
        stay using d.copy(
          channels = d.channels + (c1.shortChannelId -> c1),
          privateChannels = d.privateChannels - c1.shortChannelId // we remove fake announcements that we may have made before)
        )
      }

    case Event(n: NodeAnnouncement, d: Data) =>
      sender ! TransportHandler.ReadAck(n)
      stay // we just ignore node_announcements on Android

    case Event(u: ChannelUpdate, d: Data) =>
      sender ! TransportHandler.ReadAck(u)
      log.debug("received channel update for shortChannelId={} from {}", u.shortChannelId, sender)
      stay using handle(u, sender, d)

    case Event(WatchEventSpentBasic(BITCOIN_FUNDING_EXTERNAL_CHANNEL_SPENT(shortChannelId)), d) if d.channels.contains(shortChannelId) =>
      val lostChannel = d.channels(shortChannelId)
      log.info("funding tx of channelId={} has been spent", shortChannelId)
      // we need to remove nodes that aren't tied to any channels anymore
      val channels1 = d.channels - lostChannel.shortChannelId
      val lostNodes = Seq(lostChannel.nodeId1, lostChannel.nodeId2).filterNot(nodeId => hasChannels(nodeId, channels1.values))
      // let's clean the db and send the events
      log.info("pruning shortChannelId={} (spent)", shortChannelId)
      db.removeChannel(shortChannelId) // NB: this also removes channel updates
      // we also need to remove updates from the graph
      removeEdge(d.graph, ChannelDesc(lostChannel.shortChannelId, lostChannel.nodeId1, lostChannel.nodeId2))
      removeEdge(d.graph, ChannelDesc(lostChannel.shortChannelId, lostChannel.nodeId2, lostChannel.nodeId1))
      context.system.eventStream.publish(ChannelLost(shortChannelId))
      lostNodes.foreach {
        case nodeId =>
          log.info("pruning nodeId={} (spent)", nodeId)
          db.removeNode(nodeId)
          context.system.eventStream.publish(NodeLost(nodeId))
      }
      stay using d.copy(nodes = d.nodes -- lostNodes, channels = d.channels - shortChannelId, updates = d.updates.filterKeys(_.shortChannelId != shortChannelId))

    case Event(TickBroadcast, d) =>
      // On Android we don't rebroadcast announcements
      stay

    case Event(TickPruneStaleChannels, d) =>
      // first we select channels that we will prune
      val staleChannels = getStaleChannels(d.channels.values, d.updates)
      // then we clean up the related channel updates
      val staleUpdates = staleChannels.map(d.channels).flatMap(c => Seq(ChannelDesc(c.shortChannelId, c.nodeId1, c.nodeId2), ChannelDesc(c.shortChannelId, c.nodeId2, c.nodeId1)))
      // finally we remove nodes that aren't tied to any channels anymore (and deduplicate them)
      val potentialStaleNodes = staleChannels.map(d.channels).flatMap(c => Set(c.nodeId1, c.nodeId2)).toSet
      val channels1 = d.channels -- staleChannels
      // no need to iterate on all nodes, just on those that are affected by current pruning
      val staleNodes = potentialStaleNodes.filterNot(nodeId => hasChannels(nodeId, channels1.values))

      // let's clean the db and send the events
      staleChannels.foreach { shortChannelId =>
        log.info("pruning shortChannelId={} (stale)", shortChannelId)
        db.removeChannel(shortChannelId) // NB: this also removes channel updates
        context.system.eventStream.publish(ChannelLost(shortChannelId))
      }
      // we also need to remove updates from the graph
      staleChannels.map(d.channels).foreach { c =>
        removeEdge(d.graph, ChannelDesc(c.shortChannelId, c.nodeId1, c.nodeId2))
        removeEdge(d.graph, ChannelDesc(c.shortChannelId, c.nodeId2, c.nodeId1))
      }
      staleNodes.foreach {
        case nodeId =>
          log.info("pruning nodeId={} (stale)", nodeId)
          db.removeNode(nodeId)
          context.system.eventStream.publish(NodeLost(nodeId))
      }
      stay using d.copy(nodes = d.nodes -- staleNodes, channels = channels1, updates = d.updates -- staleUpdates)

    case Event(ExcludeChannel(desc@ChannelDesc(shortChannelId, nodeId, _)), d) =>
      val banDuration = nodeParams.channelExcludeDuration
      log.info("excluding shortChannelId={} from nodeId={} for duration={}", shortChannelId, nodeId, banDuration)
      context.system.scheduler.scheduleOnce(banDuration, self, LiftChannelExclusion(desc))
      stay using d.copy(excludedChannels = d.excludedChannels + desc)

    case Event(LiftChannelExclusion(desc@ChannelDesc(shortChannelId, nodeId, _)), d) =>
      log.info("reinstating shortChannelId={} from nodeId={}", shortChannelId, nodeId)
      stay using d.copy(excludedChannels = d.excludedChannels - desc)

    case Event('nodes, d) =>
      sender ! d.nodes.values
      stay

    case Event('channels, d) =>
      sender ! d.channels.values
      stay

    case Event('updates, d) =>
      sender ! (d.updates ++ d.privateUpdates).values
      stay

    case Event('updatesMap, d) =>
      sender ! (d.updates ++ d.privateUpdates)
      stay

    case Event('dot, d) =>
      graph2dot(d.nodes, d.channels) pipeTo sender
      stay

    case Event(RouteRequest(start, end, assistedRoutes, ignoreNodes, ignoreChannels), d) =>
      // we convert extra routing info provided in the payment request to fake channel_update
      // it takes precedence over all other channel_updates we know
      val assistedUpdates = assistedRoutes.flatMap(toFakeUpdates(_, end)).toMap
      // we also filter out updates corresponding to channels/nodes that are blacklisted for this particular request
      // TODO: in case of duplicates, d.updates will be overriden by assistedUpdates even if they are more recent!
      val ignoredUpdates = getIgnoredChannelDesc(d.updates ++ d.privateUpdates ++ assistedUpdates, ignoreNodes) ++ ignoreChannels ++ d.excludedChannels
      log.info(s"finding a route $start->$end with assistedChannels={} ignoreNodes={} ignoreChannels={} excludedChannels={}", assistedUpdates.keys.mkString(","), ignoreNodes.map(_.toBin).mkString(","), ignoreChannels.mkString(","), d.excludedChannels.mkString(","))
      findRoute(d.graph, start, end, withEdges = assistedUpdates, withoutEdges = ignoredUpdates)
        .map(r => sender ! RouteResponse(r, ignoreNodes, ignoreChannels))
        .recover { case t => sender ! Status.Failure(t) }
      stay

    case Event(GetRoutingState, d: Data) =>
      stay // ignored on Android

    case Event(SendChannelQuery(remote), _) =>
      // ask for everything
      val query = QueryChannelRange(nodeParams.chainHash, firstBlockNum = 0, numberOfBlocks = Int.MaxValue)
      log.debug("querying channel range {}", query)
      remote ! query
      stay

    case Event(query@QueryChannelRange(chainHash, firstBlockNum, numberOfBlocks), d) =>
      sender ! TransportHandler.ReadAck(query)
<<<<<<< HEAD
      // On Android we ignore queries
=======
      if (chainHash != nodeParams.chainHash) {
        log.warning("received query_channel_range message for chain {}, we're on {}", chainHash, nodeParams.chainHash)
      } else {
        // sort channel ids and keep the ones which are in [firstBlockNum, firstBlockNum + numberOfBlocks]
        val shortChannelIds: SortedSet[ShortChannelId] = d.channels.keySet.filter(keep(firstBlockNum, numberOfBlocks, _, d.channels, d.updates))
        // TODO: we don't compress to be compatible with old mobile apps, switch to ZLIB ASAP
        val blocks = ChannelRangeQueries.encodeShortChannelIds(firstBlockNum, numberOfBlocks, shortChannelIds, ChannelRangeQueries.UNCOMPRESSED_FORMAT)
        log.info("sending back reply_channel_range({}, {}) for {} channels", firstBlockNum, numberOfBlocks, shortChannelIds.size)
        val replies = blocks.map(block => ReplyChannelRange(chainHash, block.firstBlock, block.numBlocks, 1, block.shortChannelIds))
        replies.foreach(reply => sender ! reply)
      }
>>>>>>> 2babf679
      stay

    case Event(reply@ReplyChannelRange(chainHash, firstBlockNum, numberOfBlocks, _, data), d) =>
      sender ! TransportHandler.ReadAck(reply)
      if (chainHash != nodeParams.chainHash) {
        log.warning("received reply_channel_range message for chain {}, we're on {}", chainHash, nodeParams.chainHash)
      } else {
        val (format, theirShortChannelIds, useGzip) = ChannelRangeQueries.decodeShortChannelIds(data)
        val ourShortChannelIds: SortedSet[ShortChannelId] = d.channels.keySet.filter(keep(firstBlockNum, numberOfBlocks, _, d.channels, d.updates))
        val missing: SortedSet[ShortChannelId] = theirShortChannelIds -- ourShortChannelIds
        log.info("we received their reply, we're missing {} channel announcements/updates, format={} useGzip={}", missing.size, format, useGzip)
        val blocks = ChannelRangeQueries.encodeShortChannelIds(firstBlockNum, numberOfBlocks, missing, format, useGzip)
        blocks.foreach(block => sender ! QueryShortChannelIds(chainHash, block.shortChannelIds))
      }
      stay

    case Event(query@QueryShortChannelIds(chainHash, data), d) =>
      sender ! TransportHandler.ReadAck(query)
      // On Android we ignore queries
      stay

    case Event(end@ReplyShortChannelIdsEnd(chainHash, complete), d) =>
      sender ! TransportHandler.ReadAck(end)
      if (chainHash != nodeParams.chainHash) {
        log.warning("received reply_short_channel_ids_end message for chain {}, we're on {}", chainHash, nodeParams.chainHash)
      } else {
        log.debug("we've received {}", end)
      }
      stay
  }

  initialize()

  def handle(n: NodeAnnouncement, origin: ActorRef, d: Data): Data =
    if (d.stash.nodes.contains(n)) {
      log.debug("ignoring {} (already stashed)", n)
      val origins = d.stash.nodes(n) + origin
      d.copy(stash = d.stash.copy(nodes = d.stash.nodes + (n -> origins)))
    } else if (d.nodes.contains(n.nodeId) && d.nodes(n.nodeId).timestamp >= n.timestamp) {
      log.debug("ignoring {} (duplicate)", n)
      d
    } else if (!Announcements.checkSig(n)) {
      log.warning("bad signature for {}", n)
      origin ! Error(Peer.CHANNELID_ZERO, "bad announcement sig!!!".getBytes())
      d
    } else if (d.nodes.contains(n.nodeId)) {
      log.debug("updated node nodeId={}", n.nodeId)
      context.system.eventStream.publish(NodeUpdated(n))
      db.updateNode(n)
      d.copy(nodes = d.nodes + (n.nodeId -> n))
    } else if (d.channels.values.exists(c => isRelatedTo(c, n.nodeId))) {
      log.debug("added node nodeId={}", n.nodeId)
      context.system.eventStream.publish(NodeDiscovered(n))
      db.addNode(n)
      d.copy(nodes = d.nodes + (n.nodeId -> n))
    } else if (d.awaiting.keys.exists(c => isRelatedTo(c, n.nodeId))) {
      log.debug("stashing {}", n)
      d.copy(stash = d.stash.copy(nodes = d.stash.nodes + (n -> Set(origin))))
    } else {
      log.debug("ignoring {} (no related channel found)", n)
      // there may be a record if we have just restarted
      db.removeNode(n.nodeId)
      d
    }

  def handle(u: ChannelUpdate, origin: ActorRef, d: Data): Data = {
    // On Android, after checking the sig we remove as much data as possible to reduce RAM consumption
    val u1 = u.copy(
      signature = null,
      chainHash = null
    )
    if (d.channels.contains(u.shortChannelId)) {
      // related channel is already known (note: this means no related channel_update is in the stash)
      val publicChannel = true
      val c = d.channels(u.shortChannelId)
      val desc = getDesc(u, c)
      if (isStale(u)) {
        log.debug("ignoring {} (stale)", u)
        d
      } else if (d.updates.contains(desc) && d.updates(desc).timestamp >= u.timestamp) {
        log.debug("ignoring {} (duplicate)", u)
        d
      } else if (!Announcements.checkSig(u, desc.a)) {
        log.warning("bad signature for announcement shortChannelId={} {}", u.shortChannelId, u)
        origin ! Error(Peer.CHANNELID_ZERO, "bad announcement sig!!!".getBytes())
        d
      } else if (d.updates.contains(desc)) {
        log.debug("updated channel_update for shortChannelId={} public={} flags={} {}", u.shortChannelId, publicChannel, u.flags, u)
        context.system.eventStream.publish(ChannelUpdateReceived(u))
        db.updateChannelUpdate(u1)
        // we also need to update the graph
        removeEdge(d.graph, desc)
        addEdge(d.graph, desc, u1)
        d.copy(updates = d.updates + (desc -> u1))
      } else {
        log.debug("added channel_update for shortChannelId={} public={} flags={} {}", u.shortChannelId, publicChannel, u.flags, u)
        context.system.eventStream.publish(ChannelUpdateReceived(u))
        db.addChannelUpdate(u1)
        // we also need to update the graph
        addEdge(d.graph, desc, u1)
        d.copy(updates = d.updates + (desc -> u1), privateUpdates = d.privateUpdates - desc)
      }
    } else if (d.awaiting.keys.exists(c => c.shortChannelId == u.shortChannelId)) {
      // channel is currently being validated
      if (d.stash.updates.contains(u)) {
        log.debug("ignoring {} (already stashed)", u)
        val origins = d.stash.updates(u) + origin
        d.copy(stash = d.stash.copy(updates = d.stash.updates + (u -> origins)))
      } else {
        log.debug("stashing {}", u)
        d.copy(stash = d.stash.copy(updates = d.stash.updates + (u -> Set(origin))))
      }
    } else if (d.privateChannels.contains(u.shortChannelId)) {
      val publicChannel = false
      val remoteNodeId = d.privateChannels(u.shortChannelId)
      val (a, b) = if (Announcements.isNode1(nodeParams.nodeId, remoteNodeId)) (nodeParams.nodeId, remoteNodeId) else (remoteNodeId, nodeParams.nodeId)
      val desc = if (Announcements.isNode1(u.flags)) ChannelDesc(u.shortChannelId, a, b) else ChannelDesc(u.shortChannelId, b, a)
      if (isStale(u)) {
        log.debug("ignoring {} (stale)", u)
        d
      } else if (d.updates.contains(desc) && d.updates(desc).timestamp >= u.timestamp) {
        log.debug("ignoring {} (already know same or newer)", u)
        d
      } else if (!Announcements.checkSig(u, desc.a)) {
        log.warning("bad signature for announcement shortChannelId={} {}", u.shortChannelId, u)
        origin ! Error(Peer.CHANNELID_ZERO, "bad announcement sig!!!".getBytes())
        d
      } else if (d.privateUpdates.contains(desc)) {
        log.debug("updated channel_update for shortChannelId={} public={} flags={} {}", u.shortChannelId, publicChannel, u.flags, u)
        context.system.eventStream.publish(ChannelUpdateReceived(u))
        // we also need to update the graph
        removeEdge(d.graph, desc)
        addEdge(d.graph, desc, u1)
        d.copy(privateUpdates = d.privateUpdates + (desc -> u1))
      } else {
        log.debug("added channel_update for shortChannelId={} public={} flags={} {}", u.shortChannelId, publicChannel, u.flags, u)
        context.system.eventStream.publish(ChannelUpdateReceived(u))
        // we also need to update the graph
        addEdge(d.graph, desc, u1)
        d.copy(privateUpdates = d.privateUpdates + (desc -> u1))
      }
    } else {
      log.debug("ignoring announcement {} (unknown channel)", u)
      d
    }
  }

}

object Router {

  def props(nodeParams: NodeParams, watcher: ActorRef) = Props(new Router(nodeParams, watcher))

  def toFakeUpdate(extraHop: ExtraHop): ChannelUpdate =
  // the `direction` bit in flags will not be accurate but it doesn't matter because it is not used
  // what matters is that the `disable` bit is 0 so that this update doesn't get filtered out
    ChannelUpdate(signature = "", chainHash = "", extraHop.shortChannelId, Platform.currentTime / 1000, flags = BinaryData("0000"), extraHop.cltvExpiryDelta, htlcMinimumMsat = 0L, extraHop.feeBaseMsat, extraHop.feeProportionalMillionths)

  def toFakeUpdates(extraRoute: Seq[ExtraHop], targetNodeId: PublicKey): Map[ChannelDesc, ChannelUpdate] = {
    // BOLT 11: "For each entry, the pubkey is the node ID of the start of the channel", and the last node is the destination
    val nextNodeIds = extraRoute.map(_.nodeId).drop(1) :+ targetNodeId
    extraRoute.zip(nextNodeIds).map {
      case (extraHop: ExtraHop, nextNodeId) => (ChannelDesc(extraHop.shortChannelId, extraHop.nodeId, nextNodeId) -> toFakeUpdate(extraHop))
    }.toMap
  }

  def getDesc(u: ChannelUpdate, channel: ChannelAnnouncement): ChannelDesc = {
    require(u.flags.data.size == 2, s"invalid flags length ${u.flags.data.size} != 2")
    // the least significant bit tells us if it is node1 or node2
    if (Announcements.isNode1(u.flags)) ChannelDesc(u.shortChannelId, channel.nodeId1, channel.nodeId2) else ChannelDesc(u.shortChannelId, channel.nodeId2, channel.nodeId1)
  }

  def isRelatedTo(c: ChannelAnnouncement, nodeId: PublicKey) = nodeId == c.nodeId1 || nodeId == c.nodeId2

  def hasChannels(nodeId: PublicKey, channels: Iterable[ChannelAnnouncement]): Boolean = channels.exists(c => isRelatedTo(c, nodeId))

  def isStale(u: ChannelUpdate): Boolean = {
    // BOLT 7: "nodes MAY prune channels should the timestamp of the latest channel_update be older than 2 weeks (1209600 seconds)"
    // but we don't want to prune brand new channels for which we didn't yet receive a channel update
    val staleThresholdSeconds = Platform.currentTime / 1000 - 1209600
    u.timestamp < staleThresholdSeconds
  }

  /**
    * Is stale a channel that:
    * (1) is older than 2 weeks (2*7*144 = 2016 blocks)
    * AND
    * (2) has no channel_update younger than 2 weeks
    *
    * @param channel
    * @param update1_opt update corresponding to one side of the channel, if we have it
    * @param update2_opt update corresponding to the other side of the channel, if we have it
    * @return
    */
  def isStale(channel: ChannelAnnouncement, update1_opt: Option[ChannelUpdate], update2_opt: Option[ChannelUpdate]): Boolean = {
    // BOLT 7: "nodes MAY prune channels should the timestamp of the latest channel_update be older than 2 weeks (1209600 seconds)"
    // but we don't want to prune brand new channels for which we didn't yet receive a channel update, so we keep them as long as they are less than 2 weeks (2016 blocks) old
    val staleThresholdBlocks = Globals.blockCount.get() - 2016
    val TxCoordinates(blockHeight, _, _) = ShortChannelId.coordinates(channel.shortChannelId)
    blockHeight < staleThresholdBlocks && update1_opt.map(isStale).getOrElse(true) && update2_opt.map(isStale).getOrElse(true)
  }

  def getStaleChannels(channels: Iterable[ChannelAnnouncement], updates: Map[ChannelDesc, ChannelUpdate]): Iterable[ShortChannelId] = {
    val staleChannels = channels.filter { c =>
      val update1 = updates.get(ChannelDesc(c.shortChannelId, c.nodeId1, c.nodeId2))
      val update2 = updates.get(ChannelDesc(c.shortChannelId, c.nodeId2, c.nodeId1))
      isStale(c, update1, update2)
    }
    staleChannels.map(_.shortChannelId)
  }

  /**
    * Filters channels that we want to send to nodes asking for a channel range
    */
  def keep(firstBlockNum: Long, numberOfBlocks: Long, id: ShortChannelId, channels: Map[ShortChannelId, ChannelAnnouncement], updates: Map[ChannelDesc, ChannelUpdate]): Boolean = {
    val TxCoordinates(height, _, _) = ShortChannelId.coordinates(id)
    val c = channels(id)
    val u1 = updates.get(ChannelDesc(c.shortChannelId, c.nodeId1, c.nodeId2))
    val u2 = updates.get(ChannelDesc(c.shortChannelId, c.nodeId2, c.nodeId1))
    height >= firstBlockNum && height <= (firstBlockNum + numberOfBlocks) && !isStale(c, u1, u2)
  }

  /**
    * Filters announcements that we want to send to nodes asking an `initial_routing_sync`
    *
    * @param channels
    * @param nodes
    * @param updates
    * @return
    */
  def getValidAnnouncements(channels: Map[ShortChannelId, ChannelAnnouncement], nodes: Map[PublicKey, NodeAnnouncement], updates: Map[ChannelDesc, ChannelUpdate]): (Iterable[ChannelAnnouncement], Iterable[NodeAnnouncement], Iterable[ChannelUpdate]) = {
    val staleChannels = getStaleChannels(channels.values, updates)
    val validChannels = (channels -- staleChannels).values
    val staleUpdates = staleChannels.map(channels).flatMap(c => Seq(ChannelDesc(c.shortChannelId, c.nodeId1, c.nodeId2), ChannelDesc(c.shortChannelId, c.nodeId2, c.nodeId1)))
    val validUpdates = (updates -- staleUpdates).values
    val validNodes = validChannels.foldLeft(Set.empty[NodeAnnouncement]) { case (nodesAcc, c) => nodesAcc ++  nodes.get(c.nodeId1) ++ nodes.get(c.nodeId2) } // using a set deduplicates nodes
    (validChannels, validNodes, validUpdates)
  }

  /**
    * This method is used after a payment failed, and we want to exclude some nodes that we know are failing
    */
  def getIgnoredChannelDesc(updates: Map[ChannelDesc, ChannelUpdate], ignoreNodes: Set[PublicKey]): Iterable[ChannelDesc] = {
    val desc = if (ignoreNodes.isEmpty) {
      Iterable.empty[ChannelDesc]
    } else {
      // expensive, but node blacklisting shouldn't happen often
      updates.keys.filter(desc => ignoreNodes.contains(desc.a) || ignoreNodes.contains(desc.b))
    }
    desc
  }

  /**
    * Routing fee have a variable part, as a simplification we compute fees using a default constant value for the amount
    */
  val DEFAULT_AMOUNT_MSAT = 10000000

  /**
    * Careful: this function *mutates* the graph
    *
    * Note that we only add the edge if the corresponding channel is enabled
    */
  def addEdge(g: WeightedGraph[PublicKey, DescEdge], d: ChannelDesc, u: ChannelUpdate) = {
    if (Announcements.isEnabled(u.flags)) {
      g.addVertex(d.a)
      g.addVertex(d.b)
      val e = new DescEdge(d, u)
      val weight = nodeFee(u.feeBaseMsat, u.feeProportionalMillionths, DEFAULT_AMOUNT_MSAT).toDouble
      g.addEdge(d.a, d.b, e)
      g.setEdgeWeight(e, weight)
    }
  }

  /**
    * Careful: this function *mutates* the graph
    *
    * NB: we don't clean up vertices
    *
    */
  def removeEdge(g: WeightedGraph[PublicKey, DescEdge], d: ChannelDesc) = {
    import scala.collection.JavaConversions._
    Option(g.getAllEdges(d.a, d.b)) match {
      case Some(edges) => edges.find(_.desc == d) match {
        case Some(e) => g.removeEdge(e)
        case None => ()
      }
      case None => ()
    }
  }

  /**
    * Find a route in the graph between localNodeId and targetNodeId
    *
    * @param g
    * @param localNodeId
    * @param targetNodeId
    * @param withEdges    those will be added before computing the route, and removed after so that g is left unchanged
    * @param withoutEdges those will be removed before computing the route, and added back after so that g is left unchanged
    * @return
    */
  def findRoute(g: DirectedWeightedPseudograph[PublicKey, DescEdge], localNodeId: PublicKey, targetNodeId: PublicKey, withEdges: Map[ChannelDesc, ChannelUpdate] = Map.empty, withoutEdges: Iterable[ChannelDesc] = Iterable.empty): Try[Seq[Hop]] = Try {
    if (localNodeId == targetNodeId) throw CannotRouteToSelf
    val workingGraph = if (withEdges.isEmpty && withoutEdges.isEmpty) {
      // no filtering, let's work on the base graph
      g
    } else {
      // slower but safer: we duplicate the graph and add/remove updates from the duplicated version
      val clonedGraph = g.clone().asInstanceOf[DirectedWeightedPseudograph[PublicKey, DescEdge]]
      withEdges.foreach { case (d, u) =>
        removeEdge(clonedGraph, d)
        addEdge(clonedGraph, d, u)
      }
      withoutEdges.foreach { d => removeEdge(clonedGraph, d) }
      clonedGraph
    }
    if (!workingGraph.containsVertex(localNodeId)) throw RouteNotFound
    if (!workingGraph.containsVertex(targetNodeId)) throw RouteNotFound
    val route_opt = Option(DijkstraShortestPath.findPathBetween(workingGraph, localNodeId, targetNodeId))
    route_opt match {
      case Some(path) => path.map(edge => Hop(edge.desc.a, edge.desc.b, edge.u))
      case None => throw RouteNotFound
    }
  }

  def graph2dot(nodes: Map[PublicKey, NodeAnnouncement], channels: Map[ShortChannelId, ChannelAnnouncement])(implicit ec: ExecutionContext): Future[String] = ???


}<|MERGE_RESOLUTION|>--- conflicted
+++ resolved
@@ -108,29 +108,6 @@
       addEdge(graph, desc, u)
       (desc) -> u
     }.toMap
-<<<<<<< HEAD
-=======
-    val initNodes = nodes.map(n => (n.nodeId -> n)).toMap
-
-    // send events for remaining channels/nodes
-    initChannels.values.foreach(c => context.system.eventStream.publish(ChannelDiscovered(c, channels(c)._2)))
-    initNodes.values.foreach(n => context.system.eventStream.publish(NodeDiscovered(n)))
-    initChannelUpdates.values.foreach(u => context.system.eventStream.publish(ChannelUpdateReceived(u)))
-
-    // watch the funding tx of all these channels
-    // note: some of them may already have been spent, in that case we will receive the watch event immediately
-    initChannels.values.foreach { c =>
-      val txid = channels(c)._1
-      val TxCoordinates(_, _, outputIndex) = ShortChannelId.coordinates(c.shortChannelId)
-      val fundingOutputScript = write(pay2wsh(Scripts.multiSig2of2(PublicKey(c.bitcoinKey1), PublicKey(c.bitcoinKey2))))
-      watcher ! WatchSpentBasic(self, txid, outputIndex, fundingOutputScript, BITCOIN_FUNDING_EXTERNAL_CHANNEL_SPENT(c.shortChannelId))
-    }
-
-    // on restart we update our node announcement
-    // note that if we don't currently have public channels, this will be ignored
-    val nodeAnn = Announcements.makeNodeAnnouncement(nodeParams.privateKey, nodeParams.alias, nodeParams.color, nodeParams.publicAddresses)
-    self ! nodeAnn
->>>>>>> 2babf679
 
     log.info(s"initialization completed, ready to process messages")
     startWith(NORMAL, Data(Map.empty, initChannels, initChannelUpdates, Stash(Map.empty, Map.empty), awaiting = Map.empty, privateChannels = Map.empty, privateUpdates = Map.empty, excludedChannels = Set.empty, graph))
@@ -339,21 +316,7 @@
 
     case Event(query@QueryChannelRange(chainHash, firstBlockNum, numberOfBlocks), d) =>
       sender ! TransportHandler.ReadAck(query)
-<<<<<<< HEAD
       // On Android we ignore queries
-=======
-      if (chainHash != nodeParams.chainHash) {
-        log.warning("received query_channel_range message for chain {}, we're on {}", chainHash, nodeParams.chainHash)
-      } else {
-        // sort channel ids and keep the ones which are in [firstBlockNum, firstBlockNum + numberOfBlocks]
-        val shortChannelIds: SortedSet[ShortChannelId] = d.channels.keySet.filter(keep(firstBlockNum, numberOfBlocks, _, d.channels, d.updates))
-        // TODO: we don't compress to be compatible with old mobile apps, switch to ZLIB ASAP
-        val blocks = ChannelRangeQueries.encodeShortChannelIds(firstBlockNum, numberOfBlocks, shortChannelIds, ChannelRangeQueries.UNCOMPRESSED_FORMAT)
-        log.info("sending back reply_channel_range({}, {}) for {} channels", firstBlockNum, numberOfBlocks, shortChannelIds.size)
-        val replies = blocks.map(block => ReplyChannelRange(chainHash, block.firstBlock, block.numBlocks, 1, block.shortChannelIds))
-        replies.foreach(reply => sender ! reply)
-      }
->>>>>>> 2babf679
       stay
 
     case Event(reply@ReplyChannelRange(chainHash, firstBlockNum, numberOfBlocks, _, data), d) =>
