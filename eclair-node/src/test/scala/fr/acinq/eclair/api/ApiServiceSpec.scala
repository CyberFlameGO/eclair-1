/*
 * Copyright 2019 ACINQ SAS
 *
 * Licensed under the Apache License, Version 2.0 (the "License");
 * you may not use this file except in compliance with the License.
 * You may obtain a copy of the License at
 *
 *     http://www.apache.org/licenses/LICENSE-2.0
 *
 * Unless required by applicable law or agreed to in writing, software
 * distributed under the License is distributed on an "AS IS" BASIS,
 * WITHOUT WARRANTIES OR CONDITIONS OF ANY KIND, either express or implied.
 * See the License for the specific language governing permissions and
 * limitations under the License.
 */

package fr.acinq.eclair.api

import java.util.UUID

import akka.util.Timeout
import fr.acinq.bitcoin.Crypto.PublicKey
import fr.acinq.bitcoin.{Block, ByteVector32}
<<<<<<< HEAD
=======
import fr.acinq.eclair._
import fr.acinq.eclair.channel.ChannelCommandResponse
import fr.acinq.eclair.db._
>>>>>>> 5fe6f675
import fr.acinq.eclair.io.NodeURI
import fr.acinq.eclair.io.Peer.PeerInfo
import fr.acinq.eclair.payment._
import fr.acinq.eclair.payment.relay.Relayer.UsableBalance
import fr.acinq.eclair.payment.send.PaymentInitiator.SendPaymentToRouteResponse
<<<<<<< HEAD
import fr.acinq.eclair.wire.NodeAddress
import fr.acinq.eclair.{CltvExpiryDelta, Eclair, MilliSatoshi, _}
=======
import fr.acinq.eclair.payment.{PaymentFailed, _}
import fr.acinq.eclair.router.{NetworkStats, Stats}
import fr.acinq.eclair.wire.{Color, NodeAddress}
>>>>>>> 5fe6f675
import org.mockito.scalatest.IdiomaticMockito
import org.scalatest.{FunSuite, Matchers}
import scodec.bits._
import spray.http.StatusCodes._
import spray.http.{BasicHttpCredentials, FormData, HttpResponse}
import spray.httpx.unmarshalling.Deserializer
import spray.routing.HttpService
import spray.testkit.{RouteTest, ScalatestRouteTest}

import scala.concurrent.Future
import scala.concurrent.duration._
import scala.io.Source
import scala.util.Try

class ApiServiceSpec extends FunSuite with ScalatestRouteTest with RouteTest with IdiomaticMockito with Matchers {

  implicit val formats = JsonSupport.json4sJacksonFormats
  implicit val serialization = JsonSupport.serialization
  implicit val unmarshaller = JsonSupport.json4sUnmarshaller[ErrorResponse]
  implicit val routeTestTimeout = RouteTestTimeout(3 seconds)

  val mockPassword = "mockPassword"

  val aliceNodeId = PublicKey(hex"03af0ed6052cf28d670665549bc86f4b721c9fdb309d40c58f5811f63966e005d0")
  val bobNodeId = PublicKey(hex"039dc0e0b1d25905e44fdf6f8e89755a5e219685840d0bc1d28d3308f9628a3585")

  implicit val errorResponseDeserializer = Deserializer.fromFunction2Converter[HttpResponse, ErrorResponse] {
    case HttpResponse(_, entity, _, _) => serialization.read[ErrorResponse](entity.asString)
    case _ => ???
  }

  class MockService(eclair: Eclair) extends Service {
    override val eclairApi: Eclair = eclair
    override val password: String = mockPassword
  }

  test("API service should handle failures correctly") {
    val service = new MockService(mock[Eclair])

    // no auth
    Post("/getinfo") ~>
      HttpService.sealRoute(service.route) ~>
      check {
        assert(handled)
        assert(status == Unauthorized)
      }

    // wrong auth
    Post("/getinfo") ~>
      addCredentials(BasicHttpCredentials("", mockPassword + "what!")) ~>
      HttpService.sealRoute(service.route) ~>
      check {
        assert(handled)
        assert(status == Unauthorized)
      }

    // correct auth but wrong URL
    Post("/mistake") ~>
      addCredentials(BasicHttpCredentials("", mockPassword)) ~>
      HttpService.sealRoute(service.route) ~>
      check {
        assert(handled)
        assert(status == NotFound)
      }

    // wrong param type
    Post("/channel", FormData(Map("channelId" -> "hey"))) ~>
      addCredentials(BasicHttpCredentials("", mockPassword)) ~>
      HttpService.sealRoute(service.route) ~>
      check {
        assert(handled)
        assert(status == BadRequest)
        val resp = responseAs[String]
        assert(resp == "The form field 'channelId' was malformed:\njava.lang.IllegalArgumentException: Invalid hexadecimal character 'h' at index 0")
      }

    // wrong params
    Post("/connect", FormData(Map("urb" -> "030bb6a5e0c6b203c7e2180fb78c7ba4bdce46126761d8201b91ddac089cdecc87@93.137.102.239:9735"))) ~>
      addCredentials(BasicHttpCredentials("", mockPassword)) ~>
      HttpService.sealRoute(service.route) ~>
      check {
        assert(handled)
        assert(status == InternalServerError)
      }
  }

  test("'peers' should ask the switchboard for current known peers") {
    val mockEclair = mock[Eclair]
    val service = new MockService(mockEclair)
    mockEclair.peersInfo()(any[Timeout]) returns Future.successful(List(
      PeerInfo(
        nodeId = aliceNodeId,
        state = "CONNECTED",
        address = Some(NodeAddress.fromParts("localhost", 9731).get.socketAddress),
        channels = 1),
      PeerInfo(
        nodeId = bobNodeId,
        state = "DISCONNECTED",
        address = None,
        channels = 1)))

    Post("/peers") ~>
      addCredentials(BasicHttpCredentials("", mockPassword)) ~>
      HttpService.sealRoute(service.route) ~>
      check {
        assert(handled)
        assert(status == OK)
        val response = responseAs[String]
        mockEclair.peersInfo()(any[Timeout]).wasCalled(once)
        matchTestJson("peers", response)
      }
  }

  test("'usablebalances' asks router for current usable balances") {
    val mockEclair = mock[Eclair]
    val service = new MockService(mockEclair)

    mockEclair.usableBalances()(any[Timeout]) returns Future.successful(List(
      UsableBalance(canSend = 100000000 msat, canReceive = 20000000 msat, shortChannelId = ShortChannelId(1), remoteNodeId = aliceNodeId, isPublic = true),
      UsableBalance(canSend = 400000000 msat, canReceive = 30000000 msat, shortChannelId = ShortChannelId(2), remoteNodeId = aliceNodeId, isPublic = false)
    ))

    Post("/usablebalances") ~>
      addCredentials(BasicHttpCredentials("", mockPassword)) ~>
      HttpService.sealRoute(service.route) ~>
      check {
        assert(handled)
        assert(status == OK)
        val response = responseAs[String]
        mockEclair.usableBalances()(any[Timeout]).wasCalled(once)
        matchTestJson("usablebalances", response)
      }
  }

  test("'getinfo' response should include this node ID") {
<<<<<<< HEAD
    val mockEclair = mock[Eclair]
    val service = new MockService(mockEclair)

    mockEclair.getInfoResponse()(any[Timeout]) returns Future.successful(GetInfoResponse(
=======
    val eclair = mock[Eclair]
    val mockService = new MockService(eclair)
    eclair.getInfoResponse()(any[Timeout]) returns Future.successful(GetInfoResponse(
      version = "1.0.0-SNAPSHOT-e3f1ec0",
      color = Color(0.toByte, 1.toByte, 2.toByte).toString,
      features = "",
>>>>>>> 5fe6f675
      nodeId = aliceNodeId,
      alias = "alice",
      chainHash = ByteVector32(hex"06226e46111a0b59caaf126043eb5bbf28c34f3a5e332a1fc7b2b73cf188910f"),
      blockHeight = 9999,
      publicAddresses = NodeAddress.fromParts("localhost", 9731).get :: Nil
    ))

    Post("/getinfo") ~>
      addCredentials(BasicHttpCredentials("", mockPassword)) ~>
      HttpService.sealRoute(service.route) ~>
      check {
        assert(handled)
        assert(status == OK)
        val resp = responseAs[String]
        assert(resp.toString.contains(aliceNodeId.toString))
        mockEclair.getInfoResponse()(any[Timeout]).wasCalled(once)
        matchTestJson("getinfo", resp)
      }
  }

  test("'close' method should accept a channelId and shortChannelId") {
    val shortChannelIdSerialized = "42000x27x3"
    val channelId = "56d7d6eda04d80138270c49709f1eadb5ab4939e5061309ccdacdb98ce637d0e"
    val mockEclair = mock[Eclair]
    val service = new MockService(mockEclair)
    mockEclair.close(any, any)(any[Timeout]) returns Future.successful(aliceNodeId.toString())

<<<<<<< HEAD
    Post("/close", FormData(Map("shortChannelId" -> shortChannelIdSerialized))) ~>
      addCredentials(BasicHttpCredentials("", mockPassword)) ~>
=======
    val eclair = mock[Eclair]
    eclair.close(any, any)(any[Timeout]) returns Future.successful(ChannelCommandResponse.ChannelClosed(ByteVector32.fromValidHex(channelId)))
    val mockService = new MockService(eclair)

    Post("/close", FormData("shortChannelId" -> shortChannelIdSerialized).toEntity) ~>
      addCredentials(BasicHttpCredentials("", mockService.password)) ~>
>>>>>>> 5fe6f675
      addHeader("Content-Type", "application/json") ~>
      HttpService.sealRoute(service.route) ~>
      check {
        assert(handled)
        assert(status == OK)
<<<<<<< HEAD
        val resp = responseAs[String]
        assert(resp.contains(aliceNodeId.toString))
        mockEclair.close(Right(ShortChannelId(shortChannelIdSerialized)), None)(any[Timeout]).wasCalled(once)
=======
        val resp = entityAs[String]
        eclair.close(Right(ShortChannelId(shortChannelIdSerialized)), None)(any[Timeout]).wasCalled(once)
>>>>>>> 5fe6f675
        matchTestJson("close", resp)
      }

    Post("/close", FormData(Map("channelId" -> channelId))) ~>
      addCredentials(BasicHttpCredentials("", mockPassword)) ~>
      addHeader("Content-Type", "application/json") ~>
      HttpService.sealRoute(service.route) ~>
      check {
        assert(handled)
        assert(status == OK)
<<<<<<< HEAD
        val resp = responseAs[String]
        assert(resp.contains(aliceNodeId.toString))
        mockEclair.close(Left(ByteVector32.fromValidHex(channelId)), None)(any[Timeout]).wasCalled(once)
=======
        val resp = entityAs[String]
        eclair.close(Left(ByteVector32.fromValidHex(channelId)), None)(any[Timeout]).wasCalled(once)
>>>>>>> 5fe6f675
        matchTestJson("close", resp)
      }
  }

  test("'connect' method should accept an URI and a triple with nodeId/host/port") {
    val remoteNodeId = PublicKey(hex"030bb6a5e0c6b203c7e2180fb78c7ba4bdce46126761d8201b91ddac089cdecc87")
    val remoteUri = NodeURI.parse("030bb6a5e0c6b203c7e2180fb78c7ba4bdce46126761d8201b91ddac089cdecc87@93.137.102.239:9735")
    val mockEclair = mock[Eclair]
    mockEclair.connect(any[Either[NodeURI, PublicKey]])(any[Timeout]) returns Future.successful("connected")
    val service = new MockService(mockEclair)

    //    Post("/connect", FormData(Map("nodeId" -> remoteNodeId.value.toHex))) ~>
    //      addCredentials(BasicHttpCredentials("", mockPassword)) ~>
    //      HttpService.sealRoute(service.route) ~>
    //      check {
    //        assert(handled)
    //        assert(responseAs[String] == "\"connected\"")
    //        assert(status == OK)
    //        mockEclair.connect(Right(remoteNodeId))(any[Timeout]).wasCalled(once)
    //      }

    Post("/connect", FormData(Map("uri" -> remoteUri.toString))) ~>
      addCredentials(BasicHttpCredentials("", mockPassword)) ~>
      HttpService.sealRoute(service.route) ~>
      check {
        assert(handled)
        assert(status == OK)
        assert(responseAs[String] == "\"connected\"")
        mockEclair.connect(Left(remoteUri))(any[Timeout]).wasCalled(once) // must account for the previous, identical, invocation
      }
  }

  test("'send' method should handle payment failures") {
    val mockEclair = mock[Eclair]
    val service = new MockService(mockEclair)
    mockEclair.send(any, any, any, any, any, any, any, any)(any[Timeout]) returns Future.failed(new IllegalArgumentException("invoice has expired"))

    val invoice = "lnbc12580n1pw2ywztpp554ganw404sh4yjkwnysgn3wjcxfcq7gtx53gxczkjr9nlpc3hzvqdq2wpskwctddyxqr4rqrzjqwryaup9lh50kkranzgcdnn2fgvx390wgj5jd07rwr3vxeje0glc7z9rtvqqwngqqqqqqqlgqqqqqeqqjqrrt8smgjvfj7sg38dwtr9kc9gg3era9k3t2hvq3cup0jvsrtrxuplevqgfhd3rzvhulgcxj97yjuj8gdx8mllwj4wzjd8gdjhpz3lpqqvk2plh"

    Post("/payinvoice", FormData(Map("invoice" -> invoice))) ~>
      addCredentials(BasicHttpCredentials("", mockPassword)) ~>
      HttpService.sealRoute(service.route) ~>
      check {
        assert(handled)
        assert(status == BadRequest)
        val resp = responseAs[String]
        assert(resp == "{\"error\":\"invoice has expired\"}")
        mockEclair.send(None, any, 1258000 msat, any, any, any, any, any)(any[Timeout]).wasCalled(once)
      }
  }

  test("'send' method should correctly forward amount parameters to EclairImpl") {
    val invoice = "lnbc12580n1pw2ywztpp554ganw404sh4yjkwnysgn3wjcxfcq7gtx53gxczkjr9nlpc3hzvqdq2wpskwctddyxqr4rqrzjqwryaup9lh50kkranzgcdnn2fgvx390wgj5jd07rwr3vxeje0glc7z9rtvqqwngqqqqqqqlgqqqqqeqqjqrrt8smgjvfj7sg38dwtr9kc9gg3era9k3t2hvq3cup0jvsrtrxuplevqgfhd3rzvhulgcxj97yjuj8gdx8mllwj4wzjd8gdjhpz3lpqqvk2plh"
    val mockEclair = mock[Eclair]
    val service = new MockService(mockEclair)

    mockEclair.send(any, any, any, any, any, any, any, any)(any[Timeout]) returns Future.successful(UUID.randomUUID())

    Post("/payinvoice", FormData(Map("invoice" -> invoice))) ~>
      addCredentials(BasicHttpCredentials("", mockPassword)) ~>
      HttpService.sealRoute(service.route) ~>
      check {
        assert(handled)
        assert(status == OK)
        mockEclair.send(None, any, 1258000 msat, any, any, any, any, any)(any[Timeout]).wasCalled(once)
      }

    Post("/payinvoice", FormData(Map("invoice" -> invoice, "amountMsat" -> "123", "feeThresholdSat" -> "112233", "maxFeePct" -> "2.34", "externalId" -> "42"))) ~>
      addCredentials(BasicHttpCredentials("", mockPassword)) ~>
      HttpService.sealRoute(service.route) ~>
      check {
        assert(handled)
        assert(status == OK)
        mockEclair.send(Some("42"), any, 123 msat, any, any, any, Some(112233 sat), Some(2.34))(any[Timeout]).wasCalled(once)
      }
  }

  test("'getreceivedinfo' method should respond HTTP 404 with a JSON encoded response if the element is not found") {
    val mockEclair = mock[Eclair]
    val service = new MockService(mockEclair)

    mockEclair.receivedInfo(any[ByteVector32])(any) returns Future.successful(None)

    Post("/getreceivedinfo", FormData(Map("paymentHash" -> ByteVector32.Zeroes.toHex))) ~>
      addCredentials(BasicHttpCredentials("", mockPassword)) ~>
      HttpService.sealRoute(service.route) ~>
      check {
        assert(handled)
        assert(status == NotFound)
        val resp = responseAs[ErrorResponse] //(JsonSupport.unmarshaller, ClassTag(classOf[ErrorResponse]))
        assert(resp == ErrorResponse("Not found"))
        mockEclair.receivedInfo(ByteVector32.Zeroes)(any[Timeout]).wasCalled(once)
      }
  }

  test("'sendtoroute' method should accept a both a json-encoded AND comma separaterd list of pubkeys") {
    val payment = SendPaymentToRouteResponse(UUID.fromString("487da196-a4dc-4b1e-92b4-3e5e905e9f3f"), UUID.fromString("2ad8c6d7-99cb-4238-8f67-89024b8eed0d"), None)
    val externalId = UUID.randomUUID().toString
    val pr = PaymentRequest(Block.LivenetGenesisBlock.hash, Some(1234 msat), ByteVector32.Zeroes, randomKey, "Some invoice")
    val expectedRoute = List(PublicKey(hex"0217eb8243c95f5a3b7d4c5682d10de354b7007eb59b6807ae407823963c7547a9"), PublicKey(hex"0242a4ae0c5bef18048fbecf995094b74bfb0f7391418d71ed394784373f41e4f3"), PublicKey(hex"026ac9fcd64fb1aa1c491fc490634dc33da41d4a17b554e0adf1b32fee88ee9f28"))
    val csvNodes = "0217eb8243c95f5a3b7d4c5682d10de354b7007eb59b6807ae407823963c7547a9, 0242a4ae0c5bef18048fbecf995094b74bfb0f7391418d71ed394784373f41e4f3, 026ac9fcd64fb1aa1c491fc490634dc33da41d4a17b554e0adf1b32fee88ee9f28"
    val jsonNodes = serialization.write(expectedRoute)
    val mockEclair = mock[Eclair]
    val service = new MockService(mockEclair)

    mockEclair.sendToRoute(any[MilliSatoshi], any[Option[MilliSatoshi]], any[Option[String]], any[Option[UUID]], any[PaymentRequest], any[CltvExpiryDelta], any[List[PublicKey]], any[Option[ByteVector32]], any[Option[MilliSatoshi]], any[Option[CltvExpiryDelta]], any[List[PublicKey]])(any[Timeout]) returns Future.successful(payment)

    Post("/sendtoroute", FormData(Map("route" -> jsonNodes, "amountMsat" -> "1234", "finalCltvExpiry" -> "190", "externalId" -> externalId.toString, "invoice" -> PaymentRequest.write(pr)))) ~>
      addCredentials(BasicHttpCredentials("", mockPassword)) ~>
      addHeader("Content-Type", "application/json") ~>
      HttpService.sealRoute(service.route) ~>
      check {
        assert(handled)
        assert(status == OK)
        assert(responseAs[String] == s"""{"paymentId":"${payment.paymentId}","parentId":"${payment.parentId}"}""")
        mockEclair.sendToRoute(1234 msat, None, Some(externalId), None, pr, CltvExpiryDelta(190), expectedRoute, None, None, None, Nil)(any[Timeout]).wasCalled(once)
      }

    // this test uses CSV encoded route
    Post("/sendtoroute", FormData(Map("route" -> csvNodes, "amountMsat" -> "1234", "finalCltvExpiry" -> "190", "invoice" -> PaymentRequest.write(pr)))) ~>
      addCredentials(BasicHttpCredentials("", mockPassword)) ~>
      addHeader("Content-Type", "application/json") ~>
      HttpService.sealRoute(service.route) ~>
      check {
        assert(handled)
        assert(status == OK)
        assert(responseAs[String] == s"""{"paymentId":"${payment.paymentId}","parentId":"${payment.parentId}"}""")
        mockEclair.sendToRoute(1234 msat, None, None, None, pr, CltvExpiryDelta(190), expectedRoute, None, None, None, Nil)(any[Timeout]).wasCalled(once)
      }
  }

  private def matchTestJson(apiName: String, response: String) = {
    val resource = getClass.getResourceAsStream(s"/api/$apiName")
    val expectedResponse = Try(Source.fromInputStream(resource).mkString).getOrElse {
      throw new IllegalArgumentException(s"Mock file for $apiName not found")
    }
    assert(response == expectedResponse, s"Test mock for $apiName did not match the expected response")
  }

}<|MERGE_RESOLUTION|>--- conflicted
+++ resolved
@@ -21,25 +21,20 @@
 import akka.util.Timeout
 import fr.acinq.bitcoin.Crypto.PublicKey
 import fr.acinq.bitcoin.{Block, ByteVector32}
-<<<<<<< HEAD
-=======
 import fr.acinq.eclair._
 import fr.acinq.eclair.channel.ChannelCommandResponse
+import fr.acinq.eclair.channel.ChannelCommandResponse.ChannelClosed
 import fr.acinq.eclair.db._
->>>>>>> 5fe6f675
 import fr.acinq.eclair.io.NodeURI
 import fr.acinq.eclair.io.Peer.PeerInfo
 import fr.acinq.eclair.payment._
 import fr.acinq.eclair.payment.relay.Relayer.UsableBalance
 import fr.acinq.eclair.payment.send.PaymentInitiator.SendPaymentToRouteResponse
-<<<<<<< HEAD
-import fr.acinq.eclair.wire.NodeAddress
-import fr.acinq.eclair.{CltvExpiryDelta, Eclair, MilliSatoshi, _}
-=======
 import fr.acinq.eclair.payment.{PaymentFailed, _}
 import fr.acinq.eclair.router.{NetworkStats, Stats}
 import fr.acinq.eclair.wire.{Color, NodeAddress}
->>>>>>> 5fe6f675
+import fr.acinq.eclair.wire.NodeAddress
+import fr.acinq.eclair.{CltvExpiryDelta, Eclair, MilliSatoshi, _}
 import org.mockito.scalatest.IdiomaticMockito
 import org.scalatest.{FunSuite, Matchers}
 import scodec.bits._
@@ -175,24 +170,18 @@
   }
 
   test("'getinfo' response should include this node ID") {
-<<<<<<< HEAD
     val mockEclair = mock[Eclair]
     val service = new MockService(mockEclair)
 
     mockEclair.getInfoResponse()(any[Timeout]) returns Future.successful(GetInfoResponse(
-=======
-    val eclair = mock[Eclair]
-    val mockService = new MockService(eclair)
-    eclair.getInfoResponse()(any[Timeout]) returns Future.successful(GetInfoResponse(
-      version = "1.0.0-SNAPSHOT-e3f1ec0",
-      color = Color(0.toByte, 1.toByte, 2.toByte).toString,
-      features = "",
->>>>>>> 5fe6f675
       nodeId = aliceNodeId,
       alias = "alice",
       chainHash = ByteVector32(hex"06226e46111a0b59caaf126043eb5bbf28c34f3a5e332a1fc7b2b73cf188910f"),
       blockHeight = 9999,
-      publicAddresses = NodeAddress.fromParts("localhost", 9731).get :: Nil
+      publicAddresses = NodeAddress.fromParts("localhost", 9731).get :: Nil,
+      version = "1.0.0-SNAPSHOT-e3f1ec0",
+      color = "#000102",
+      features = ""
     ))
 
     Post("/getinfo") ~>
@@ -213,32 +202,18 @@
     val channelId = "56d7d6eda04d80138270c49709f1eadb5ab4939e5061309ccdacdb98ce637d0e"
     val mockEclair = mock[Eclair]
     val service = new MockService(mockEclair)
-    mockEclair.close(any, any)(any[Timeout]) returns Future.successful(aliceNodeId.toString())
-
-<<<<<<< HEAD
+    mockEclair.close(any, any)(any[Timeout]) returns Future.successful(ChannelClosed(ByteVector32.fromValidHex(channelId)))
+
     Post("/close", FormData(Map("shortChannelId" -> shortChannelIdSerialized))) ~>
       addCredentials(BasicHttpCredentials("", mockPassword)) ~>
-=======
-    val eclair = mock[Eclair]
-    eclair.close(any, any)(any[Timeout]) returns Future.successful(ChannelCommandResponse.ChannelClosed(ByteVector32.fromValidHex(channelId)))
-    val mockService = new MockService(eclair)
-
-    Post("/close", FormData("shortChannelId" -> shortChannelIdSerialized).toEntity) ~>
-      addCredentials(BasicHttpCredentials("", mockService.password)) ~>
->>>>>>> 5fe6f675
       addHeader("Content-Type", "application/json") ~>
       HttpService.sealRoute(service.route) ~>
       check {
         assert(handled)
         assert(status == OK)
-<<<<<<< HEAD
-        val resp = responseAs[String]
-        assert(resp.contains(aliceNodeId.toString))
+        val resp = responseAs[String]
+        assert(resp.contains(channelId.toString))
         mockEclair.close(Right(ShortChannelId(shortChannelIdSerialized)), None)(any[Timeout]).wasCalled(once)
-=======
-        val resp = entityAs[String]
-        eclair.close(Right(ShortChannelId(shortChannelIdSerialized)), None)(any[Timeout]).wasCalled(once)
->>>>>>> 5fe6f675
         matchTestJson("close", resp)
       }
 
@@ -249,14 +224,9 @@
       check {
         assert(handled)
         assert(status == OK)
-<<<<<<< HEAD
-        val resp = responseAs[String]
-        assert(resp.contains(aliceNodeId.toString))
+        val resp = responseAs[String]
+        assert(resp.contains(channelId.toString))
         mockEclair.close(Left(ByteVector32.fromValidHex(channelId)), None)(any[Timeout]).wasCalled(once)
-=======
-        val resp = entityAs[String]
-        eclair.close(Left(ByteVector32.fromValidHex(channelId)), None)(any[Timeout]).wasCalled(once)
->>>>>>> 5fe6f675
         matchTestJson("close", resp)
       }
   }
