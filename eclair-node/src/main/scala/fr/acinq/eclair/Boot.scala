package fr.acinq.eclair

import java.net.InetSocketAddress
import javafx.application.{Application, Platform}

import akka.actor.{Actor, ActorRef, ActorSystem, Props}
import akka.http.scaladsl.Http
import akka.stream.ActorMaterializer
import akka.util.Timeout
import com.typesafe.config.ConfigFactory
import fr.acinq.bitcoin.Crypto.PublicKey
import fr.acinq.bitcoin.{Base58Check, BinaryData, OP_CHECKSIG, OP_DUP, OP_EQUALVERIFY, OP_HASH160, OP_PUSHDATA, Script}
import fr.acinq.eclair.api.Service
import fr.acinq.eclair.blockchain.peer.PeerClient
import fr.acinq.eclair.blockchain.rpc.BitcoinJsonRPCClient
import fr.acinq.eclair.blockchain.{ExtendedBitcoinClient, PeerWatcher}
import fr.acinq.eclair.channel.{Channel, Register}
import fr.acinq.eclair.crypto.TransportHandler.Serializer
import fr.acinq.eclair.db.{JavaSerializer, SimpleFileDb, SimpleTypedDb}
import fr.acinq.eclair.gui.FxApp
import fr.acinq.eclair.io.{Peer, PeerRecord, Server, Switchboard}
import fr.acinq.eclair.payment._
import fr.acinq.eclair.router._
import grizzled.slf4j.Logging
import org.json4s.JsonAST.JString

import scala.concurrent.duration._
import scala.concurrent.{Await, ExecutionContext, Promise}

/**
  * Created by PM on 25/01/2016.
  */
object Boot extends App with Logging {
  args.toList match {
    case "headless" :: rest =>
      val s = new Setup()
      import ExecutionContext.Implicits.global
      s.fatalEventFuture.map(e => {
        logger.error(s"received fatal event $e")
        Platform.exit()
      })
      s.boostrap
    case _ => Application.launch(classOf[FxApp])
  }
}

class Setup() extends Logging {

  logger.info(s"hello!")
  val nodeParams = NodeParams.loadFromConfiguration()
  logger.info(s"nodeid=${nodeParams.privateKey.publicKey.toBin} alias=${nodeParams.alias}")
  val config = ConfigFactory.load()

  implicit lazy val system = ActorSystem()
  implicit val materializer = ActorMaterializer()
  implicit val timeout = Timeout(30 seconds)

  val bitcoin_client = new ExtendedBitcoinClient(new BitcoinJsonRPCClient(
    user = config.getString("eclair.bitcoind.rpcuser"),
    password = config.getString("eclair.bitcoind.rpcpassword"),
    host = config.getString("eclair.bitcoind.host"),
    port = config.getInt("eclair.bitcoind.rpcport")))

  implicit val formats = org.json4s.DefaultFormats
  implicit val ec = ExecutionContext.Implicits.global
  val (chain, blockCount, progress) = Await.result(bitcoin_client.client.invoke("getblockchaininfo").map(json => ((json \ "chain").extract[String], (json \ "blocks").extract[Long], (json \ "verificationprogress").extract[Double])), 10 seconds)
  assert(chain == "test" || chain == "regtest" || chain == "segnet4", "you should be on testnet or regtest or segnet4")
  assert(progress > 0.99, "bitcoind should be synchronized")
  Globals.blockCount.set(blockCount)
  val bitcoinVersion = Await.result(bitcoin_client.client.invoke("getinfo").map(json => (json \ "version").extract[String]), 10 seconds)
  // we use it as final payment address, so that funds are moved to the bitcoind wallet upon channel termination
  val JString(finalAddress) = Await.result(bitcoin_client.client.invoke("getnewaddress"), 10 seconds)
  logger.info(s"finaladdress=$finalAddress")
  // TODO: we should use p2wpkh instead of p2pkh as soon as bitcoind supports it
  //val finalScriptPubKey = OP_0 :: OP_PUSHDATA(Base58Check.decode(finalAddress)._2) :: Nil
  val finalScriptPubKey = Script.write(OP_DUP :: OP_HASH160 :: OP_PUSHDATA(Base58Check.decode(finalAddress)._2) :: OP_EQUALVERIFY :: OP_CHECKSIG :: Nil)
  val socket = new InetSocketAddress(config.getString("eclair.server.host"), config.getInt("eclair.server.port"))

  val fatalEventPromise = Promise[FatalEvent]()
  system.actorOf(Props(new Actor {
    system.eventStream.subscribe(self, classOf[FatalEvent])

    override def receive: Receive = {
      case e: FatalEvent => fatalEventPromise.success(e)

    }
  }))
  val fatalEventFuture = fatalEventPromise.future

  val db = new SimpleFileDb(config.getString("eclair.db.root"))
  val peerDb = Peer.makePeerDb(db)
  val peers = peerDb.values

  val channelDb = Channel.makeChannelDb(db)
  val channels = channelDb.values

  val routerDb = Router.makeRouterDb(db)
  val routerStates = routerDb.values

  val peer = system.actorOf(Props[PeerClient], "bitcoin-peer")
  val watcher = system.actorOf(PeerWatcher.props(bitcoin_client), name = "watcher")
  val paymentHandler = config.getString("eclair.payment-handler") match {
    case "local" => system.actorOf(Props[LocalPaymentHandler], name = "payment-handler")
    case "noop" => system.actorOf(Props[NoopPaymentHandler], name = "payment-handler")
  }
  val register = system.actorOf(Props(new Register), name = "register")
<<<<<<< HEAD
  val relayer = system.actorOf(Relayer.props(Globals.Node.privateKey, paymentHandler), name = "relayer")
  val router = system.actorOf(Router.props(watcher, db), name = "router")
  val paymentInitiator = system.actorOf(PaymentInitiator.props(Globals.Node.publicKey, router), "payment-initiator")
  val switchboard = system.actorOf(Switchboard.props(watcher, router, relayer, finalScriptPubKey, db), name = "switchboard")
  val server = system.actorOf(Server.props(switchboard, new InetSocketAddress(config.getString("eclair.server.host"), config.getInt("eclair.server.port"))), "server")
=======
  val relayer = system.actorOf(Relayer.props(nodeParams.privateKey, paymentHandler), name = "relayer")
  val router = system.actorOf(Router.props(watcher), name = "router")
  val paymentInitiator = system.actorOf(PaymentInitiator.props(nodeParams.privateKey.publicKey, router), "payment-initiator")
  val switchboard = system.actorOf(Switchboard.props(nodeParams, watcher, router, relayer, finalScriptPubKey), name = "switchboard")
  val server = system.actorOf(Server.props(nodeParams, switchboard, new InetSocketAddress(config.getString("eclair.server.host"), config.getInt("eclair.server.port"))), "server")
>>>>>>> b8379ed4

  val _setup = this
  val api = new Service {
    override val switchboard: ActorRef = _setup.switchboard
    override val router: ActorRef = _setup.router
    override val register: ActorRef = _setup.register
    override val paymentHandler: ActorRef = _setup.paymentHandler
    override val paymentInitiator: ActorRef = _setup.paymentInitiator
    override val system: ActorSystem = _setup.system
  }
  Http().bindAndHandle(api.route, config.getString("eclair.api.host"), config.getInt("eclair.api.port")) onFailure {
    case t: Throwable => system.eventStream.publish(HTTPBindError)
  }

  def boostrap: Unit = {
    peers.map(rec => switchboard ! rec)
    channels.map(rec => switchboard ! rec)
    routerStates.map(rec => router ! rec)
  }
}<|MERGE_RESOLUTION|>--- conflicted
+++ resolved
@@ -104,19 +104,11 @@
     case "noop" => system.actorOf(Props[NoopPaymentHandler], name = "payment-handler")
   }
   val register = system.actorOf(Props(new Register), name = "register")
-<<<<<<< HEAD
-  val relayer = system.actorOf(Relayer.props(Globals.Node.privateKey, paymentHandler), name = "relayer")
+  val relayer = system.actorOf(Relayer.props(nodeParams.privateKey, paymentHandler), name = "relayer")
   val router = system.actorOf(Router.props(watcher, db), name = "router")
-  val paymentInitiator = system.actorOf(PaymentInitiator.props(Globals.Node.publicKey, router), "payment-initiator")
-  val switchboard = system.actorOf(Switchboard.props(watcher, router, relayer, finalScriptPubKey, db), name = "switchboard")
-  val server = system.actorOf(Server.props(switchboard, new InetSocketAddress(config.getString("eclair.server.host"), config.getInt("eclair.server.port"))), "server")
-=======
-  val relayer = system.actorOf(Relayer.props(nodeParams.privateKey, paymentHandler), name = "relayer")
-  val router = system.actorOf(Router.props(watcher), name = "router")
+  val switchboard = system.actorOf(Switchboard.props(nodeParams, watcher, router, relayer, finalScriptPubKey, db), name = "switchboard")
   val paymentInitiator = system.actorOf(PaymentInitiator.props(nodeParams.privateKey.publicKey, router), "payment-initiator")
-  val switchboard = system.actorOf(Switchboard.props(nodeParams, watcher, router, relayer, finalScriptPubKey), name = "switchboard")
   val server = system.actorOf(Server.props(nodeParams, switchboard, new InetSocketAddress(config.getString("eclair.server.host"), config.getInt("eclair.server.port"))), "server")
->>>>>>> b8379ed4
 
   val _setup = this
   val api = new Service {
