package fr.acinq.eclair.channel

import fr.acinq.bitcoin.Crypto.{Point, PublicKey, Scalar, sha256}
import fr.acinq.bitcoin.Script._
import fr.acinq.bitcoin.{OutPoint, _}
import fr.acinq.eclair.blockchain.EclairWallet
import fr.acinq.eclair.crypto.Generators
import fr.acinq.eclair.router.Announcements
import fr.acinq.eclair.transactions.Scripts._
import fr.acinq.eclair.transactions.Transactions._
import fr.acinq.eclair.transactions._
import fr.acinq.eclair.wire.{AnnouncementSignatures, ClosingSigned, UpdateAddHtlc, UpdateFulfillHtlc}
import fr.acinq.eclair.{Globals, NodeParams}
import grizzled.slf4j.Logging

import scala.concurrent.Await
import scala.util.{Failure, Success, Try}

/**
  * Created by PM on 20/05/2016.
  */

object Helpers {

  /**
    * Depending on the state, returns the current temporaryChannelId or channelId
    *
    * @param stateData
    * @return
    */
  def getChannelId(stateData: Data): BinaryData = stateData match {
    case Nothing => BinaryData("00" * 32)
    case d: DATA_WAIT_FOR_OPEN_CHANNEL => d.initFundee.temporaryChannelId
    case d: DATA_WAIT_FOR_ACCEPT_CHANNEL => d.initFunder.temporaryChannelId
    case d: DATA_WAIT_FOR_FUNDING_INTERNAL => d.temporaryChannelId
    case d: DATA_WAIT_FOR_FUNDING_CREATED => d.temporaryChannelId
    case d: DATA_WAIT_FOR_FUNDING_SIGNED => d.channelId
    case d: HasCommitments => d.channelId
  }

  def validateParamsFunder(temporaryChannelId: BinaryData, nodeParams: NodeParams, channelReserveSatoshis: Long, fundingSatoshis: Long): Unit = {
    val reserveToFundingRatio = channelReserveSatoshis.toDouble / fundingSatoshis
    if (reserveToFundingRatio > nodeParams.maxReserveToFundingRatio) {
      throw new ChannelReserveTooHigh(temporaryChannelId, channelReserveSatoshis, reserveToFundingRatio, nodeParams.maxReserveToFundingRatio)
    }
  }

  def validateParamsFundee(temporaryChannelId: BinaryData, nodeParams: NodeParams, channelReserveSatoshis: Long, fundingSatoshis: Long, chainHash: BinaryData, initialFeeratePerKw: Long): Unit = {
    require(nodeParams.chainHash == chainHash, s"invalid chain hash $chainHash (we are on ${nodeParams.chainHash})")
    val localFeeratePerKw = Globals.feeratesPerKw.get.block_1
    // we are fundee => initialFeeratePerKw has been set by remote
    if (isFeeDiffTooHigh(initialFeeratePerKw, localFeeratePerKw, nodeParams.maxFeerateMismatch)) {
      throw new FeerateTooDifferent(temporaryChannelId, localFeeratePerKw, initialFeeratePerKw)
    }
    validateParamsFunder(temporaryChannelId, nodeParams, channelReserveSatoshis, fundingSatoshis)
  }

  /**
    *
    * @param remoteFeeratePerKw remote fee rate per kiloweight
    * @param localFeeratePerKw  local fee rate per kiloweight
    * @return the "normalized" difference between local and remote fee rate, i.e. |remote - local| / avg(local, remote)
    */
  def feeRateMismatch(remoteFeeratePerKw: Long, localFeeratePerKw: Long): Double =
    Math.abs((2.0 * (remoteFeeratePerKw - localFeeratePerKw)) / (localFeeratePerKw + remoteFeeratePerKw))

  def shouldUpdateFee(commitmentFeeratePerKw: Long, networkFeeratePerKw: Long, updateFeeMinDiffRatio: Double): Boolean =
  // negative feerate can happen in regtest mode
    networkFeeratePerKw > 0 && feeRateMismatch(networkFeeratePerKw, commitmentFeeratePerKw) > updateFeeMinDiffRatio

  /**
    *
    * @param remoteFeeratePerKw      remote fee rate per kiloweight
    * @param localFeeratePerKw       local fee rate per kiloweight
    * @param maxFeerateMismatchRatio maximum fee rate mismatch ratio
    * @return true if the difference between local and remote fee rates is too high.
    *         the actual check is |remote - local| / avg(local, remote) > mismatch ratio
    */
  def isFeeDiffTooHigh(remoteFeeratePerKw: Long, localFeeratePerKw: Long, maxFeerateMismatchRatio: Double): Boolean = {
    // negative feerate can happen in regtest mode
    remoteFeeratePerKw > 0 && feeRateMismatch(remoteFeeratePerKw, localFeeratePerKw) > maxFeerateMismatchRatio
  }

  def makeAnnouncementSignatures(nodeParams: NodeParams, commitments: Commitments, shortChannelId: Long) = {
    // TODO: empty features
    val features = BinaryData("")
    val (localNodeSig, localBitcoinSig) = Announcements.signChannelAnnouncement(nodeParams.chainHash, shortChannelId, nodeParams.privateKey, commitments.remoteParams.nodeId, commitments.localParams.fundingPrivKey, commitments.remoteParams.fundingPubKey, features)
    AnnouncementSignatures(commitments.channelId, shortChannelId, localNodeSig, localBitcoinSig)
  }

  def getFinalScriptPubKey(wallet: EclairWallet): BinaryData = {
    import scala.concurrent.duration._
    val finalAddress = Await.result(wallet.getFinalAddress, 40 seconds)
    val finalScriptPubKey = Base58Check.decode(finalAddress) match {
      case (Base58.Prefix.PubkeyAddressTestnet, hash) => Script.write(OP_DUP :: OP_HASH160 :: OP_PUSHDATA(hash) :: OP_EQUALVERIFY :: OP_CHECKSIG :: Nil)
      case (Base58.Prefix.ScriptAddressTestnet, hash) => Script.write(OP_HASH160 :: OP_PUSHDATA(hash) :: OP_EQUAL :: Nil)
    }
    finalScriptPubKey
  }

  object Funding {

    def makeFundingInputInfo(fundingTxId: BinaryData, fundingTxOutputIndex: Int, fundingSatoshis: Satoshi, fundingPubkey1: PublicKey, fundingPubkey2: PublicKey): InputInfo = {
      val fundingScript = multiSig2of2(fundingPubkey1, fundingPubkey2)
      val fundingTxOut = TxOut(fundingSatoshis, pay2wsh(fundingScript))
      InputInfo(OutPoint(fundingTxId, fundingTxOutputIndex), fundingTxOut, write(fundingScript))
    }

    /**
      * Creates both sides's first commitment transaction
      *
      * @param localParams
      * @param remoteParams
      * @param pushMsat
      * @param fundingTxHash
      * @param fundingTxOutputIndex
      * @param remoteFirstPerCommitmentPoint
      * @return (localSpec, localTx, remoteSpec, remoteTx, fundingTxOutput)
      */
    def makeFirstCommitTxs(temporaryChannelId: BinaryData, localParams: LocalParams, remoteParams: RemoteParams, fundingSatoshis: Long, pushMsat: Long, initialFeeratePerKw: Long, fundingTxHash: BinaryData, fundingTxOutputIndex: Int, remoteFirstPerCommitmentPoint: Point, maxFeerateMismatch: Double): (CommitmentSpec, CommitTx, CommitmentSpec, CommitTx) = {
      val toLocalMsat = if (localParams.isFunder) fundingSatoshis * 1000 - pushMsat else pushMsat
      val toRemoteMsat = if (localParams.isFunder) pushMsat else fundingSatoshis * 1000 - pushMsat

      val localSpec = CommitmentSpec(Set.empty[DirectedHtlc], feeratePerKw = initialFeeratePerKw, toLocalMsat = toLocalMsat, toRemoteMsat = toRemoteMsat)
      val remoteSpec = CommitmentSpec(Set.empty[DirectedHtlc], feeratePerKw = initialFeeratePerKw, toLocalMsat = toRemoteMsat, toRemoteMsat = toLocalMsat)

      if (!localParams.isFunder) {
        // they are funder, therefore they pay the fee: we need to make sure they can afford it!
        val toRemoteMsat = remoteSpec.toLocalMsat
        val fees = Transactions.commitTxFee(Satoshi(remoteParams.dustLimitSatoshis), remoteSpec).amount
        val missing = toRemoteMsat / 1000 - localParams.channelReserveSatoshis - fees
        if (missing < 0) {
          throw CannotAffordFees(temporaryChannelId, missingSatoshis = -1 * missing, reserveSatoshis = localParams.channelReserveSatoshis, feesSatoshis = fees)
        }
      }

      val commitmentInput = makeFundingInputInfo(fundingTxHash, fundingTxOutputIndex, Satoshi(fundingSatoshis), localParams.fundingPrivKey.publicKey, remoteParams.fundingPubKey)
      val localPerCommitmentPoint = Generators.perCommitPoint(localParams.shaSeed, 0)
      val (localCommitTx, _, _) = Commitments.makeLocalTxs(0, localParams, remoteParams, commitmentInput, localPerCommitmentPoint, localSpec)
      val (remoteCommitTx, _, _) = Commitments.makeRemoteTxs(0, localParams, remoteParams, commitmentInput, remoteFirstPerCommitmentPoint, remoteSpec)

      (localSpec, localCommitTx, remoteSpec, remoteCommitTx)
    }

  }

  object Closing extends Logging {

    def isValidFinalScriptPubkey(scriptPubKey: BinaryData): Boolean = {
      Try(Script.parse(scriptPubKey)) match {
        case Success(OP_DUP :: OP_HASH160 :: OP_PUSHDATA(pubkeyHash, _) :: OP_EQUALVERIFY :: OP_CHECKSIG :: Nil) if pubkeyHash.size == 20 => true
        case Success(OP_HASH160 :: OP_PUSHDATA(scriptHash, _) :: OP_EQUAL :: Nil) if scriptHash.size == 20 => true
        case Success(OP_0 :: OP_PUSHDATA(pubkeyHash, _) :: Nil) if pubkeyHash.size == 20 => true
        case Success(OP_0 :: OP_PUSHDATA(scriptHash, _) :: Nil) if scriptHash.size == 32 => true
        case _ => false
      }
    }

    def makeFirstClosingTx(commitments: Commitments, localScriptPubkey: BinaryData, remoteScriptPubkey: BinaryData): ClosingSigned = {
      logger.debug(s"making first closing tx with commitments:\n${Commitments.specs2String(commitments)}")
      import commitments._
      val closingFee = {
        // this is just to estimate the weight, it depends on size of the pubkey scripts
        val dummyClosingTx = Transactions.makeClosingTx(commitInput, localScriptPubkey, remoteScriptPubkey, localParams.isFunder, Satoshi(0), Satoshi(0), localCommit.spec)
        val closingWeight = Transaction.weight(Transactions.addSigs(dummyClosingTx, localParams.fundingPrivKey.publicKey, remoteParams.fundingPubKey, "aa" * 71, "bb" * 71).tx)
        // no need to use a very high fee here
        val feeratePerKw = Globals.feeratesPerKw.get.blocks_6
        logger.info(s"using feeratePerKw=$feeratePerKw for closing tx")
        Transactions.weight2fee(feeratePerKw, closingWeight)
      }
      val (_, closingSigned) = makeClosingTx(commitments, localScriptPubkey, remoteScriptPubkey, closingFee)
      closingSigned
    }

    def makeClosingTx(commitments: Commitments, localScriptPubkey: BinaryData, remoteScriptPubkey: BinaryData, closingFee: Satoshi): (ClosingTx, ClosingSigned) = {
      import commitments._
      require(isValidFinalScriptPubkey(localScriptPubkey), "invalid localScriptPubkey")
      require(isValidFinalScriptPubkey(remoteScriptPubkey), "invalid remoteScriptPubkey")
      // TODO: check that
      val dustLimitSatoshis = Satoshi(Math.max(localParams.dustLimitSatoshis, remoteParams.dustLimitSatoshis))
      val closingTx = Transactions.makeClosingTx(commitInput, localScriptPubkey, remoteScriptPubkey, localParams.isFunder, dustLimitSatoshis, closingFee, localCommit.spec)
      val localClosingSig = Transactions.sign(closingTx, commitments.localParams.fundingPrivKey)
      val closingSigned = ClosingSigned(channelId, closingFee.amount, localClosingSig)
      logger.debug(s"closingTx=${Transaction.write(closingTx.tx)}")
      (closingTx, closingSigned)
    }

    def checkClosingSignature(commitments: Commitments, localScriptPubkey: BinaryData, remoteScriptPubkey: BinaryData, remoteClosingFee: Satoshi, remoteClosingSig: BinaryData): Try[Transaction] = {
      import commitments._
      val (closingTx, closingSigned) = makeClosingTx(commitments, localScriptPubkey, remoteScriptPubkey, remoteClosingFee)
      val signedClosingTx = Transactions.addSigs(closingTx, localParams.fundingPrivKey.publicKey, remoteParams.fundingPubKey, closingSigned.signature, remoteClosingSig)
      Transactions.checkSpendable(signedClosingTx).map(x => signedClosingTx.tx)
    }

    def nextClosingFee(localClosingFee: Satoshi, remoteClosingFee: Satoshi): Satoshi = ((localClosingFee + remoteClosingFee) / 4) * 2

    def generateTx(desc: String)(attempt: Try[TransactionWithInputInfo]): Option[TransactionWithInputInfo] = {
      attempt match {
        case Success(txinfo) =>
          logger.warn(s"tx generation success: desc=$desc txid=${txinfo.tx.txid} amount=${txinfo.tx.txOut.map(_.amount.amount).sum} tx=${Transaction.write(txinfo.tx)}")
          Some(txinfo)
        case Failure(t) =>
          logger.warn(s"tx generation failure: desc=$desc reason: ${t.getMessage}")
          None
      }
    }

    /**
      *
      * Claim all the HTLCs that we've received from our current commit tx. This will be
      * done using 2nd stage HTLC transactions
      *
      * @param commitments our commitment data, which include payment preimages
      * @return a list of transactions (one per HTLC that we can claim)
      */
    def claimCurrentLocalCommitTxOutputs(commitments: Commitments, tx: Transaction): LocalCommitPublished = {
      import commitments._
      require(localCommit.publishableTxs.commitTx.tx.txid == tx.txid, "txid mismatch, provided tx is not the current local commit tx")

      val localPerCommitmentPoint = Generators.perCommitPoint(localParams.shaSeed, commitments.localCommit.index.toInt)
      val localRevocationPubkey = Generators.revocationPubKey(remoteParams.revocationBasepoint, localPerCommitmentPoint)
      val localDelayedPrivkey = Generators.derivePrivKey(localParams.delayedPaymentKey, localPerCommitmentPoint)

      // no need to use a high fee rate for delayed transactions (we are the only one who can spend them)
      val feeratePerKwDelayed = Globals.feeratesPerKw.get.blocks_6

      // first we will claim our main output as soon as the delay is over
      val mainDelayedTx = generateTx("main-delayed-output")(Try {
        val claimDelayed = Transactions.makeClaimDelayedOutputTx(tx, Satoshi(localParams.dustLimitSatoshis), localRevocationPubkey, localParams.toSelfDelay, localDelayedPrivkey.publicKey, localParams.defaultFinalScriptPubKey, feeratePerKwDelayed)
        val sig = Transactions.sign(claimDelayed, localDelayedPrivkey)
        Transactions.addSigs(claimDelayed, sig)
      })

      // those are the preimages to existing received htlcs
      val preimages = commitments.localChanges.all.collect { case u: UpdateFulfillHtlc => u.paymentPreimage }

      val htlcTxes = localCommit.publishableTxs.htlcTxsAndSigs.collect {
        // incoming htlc for which we have the preimage: we spend it directly
        case HtlcTxAndSigs(txinfo@HtlcSuccessTx(_, _, paymentHash), localSig, remoteSig) if preimages.exists(r => sha256(r) == paymentHash) =>
          generateTx("htlc-success")(Try {
            val preimage = preimages.find(r => sha256(r) == paymentHash).get
            Transactions.addSigs(txinfo, localSig, remoteSig, preimage)
          })

        // (incoming htlc for which we don't have the preimage: nothing to do, it will timeout eventually and they will get their funds back)

        // outgoing htlc: they may or may not have the preimage, the only thing to do is try to get back our funds after timeout
        case HtlcTxAndSigs(txinfo: HtlcTimeoutTx, localSig, remoteSig) =>
          generateTx("htlc-timeout")(Try {
            Transactions.addSigs(txinfo, localSig, remoteSig)
          })
      }.flatten

      // all htlc output to us are delayed, so we need to claim them as soon as the delay is over
      val htlcDelayedTxes = htlcTxes.map {
        case txinfo: TransactionWithInputInfo => generateTx("claim-delayed-output")(Try {
          // TODO: we should use the current fee rate, not the initial fee rate that we get from localParams
          val claimDelayed = Transactions.makeClaimDelayedOutputTx(txinfo.tx, Satoshi(localParams.dustLimitSatoshis), localRevocationPubkey, localParams.toSelfDelay, localDelayedPrivkey.publicKey, localParams.defaultFinalScriptPubKey, feeratePerKwDelayed)
          val sig = Transactions.sign(claimDelayed, localDelayedPrivkey)
          Transactions.addSigs(claimDelayed, sig)
        })
      }.flatten

      // OPTIONAL: let's check transactions are actually spendable
      //val txes = mainDelayedTx +: (htlcTxes ++ htlcDelayedTxes)
      //require(txes.forall(Transactions.checkSpendable(_).isSuccess), "the tx we produced are not spendable!")

      LocalCommitPublished(
        commitTx = tx,
        claimMainDelayedOutputTx = mainDelayedTx.map(_.tx),
        htlcSuccessTxs = htlcTxes.collect { case c: HtlcSuccessTx => c.tx },
        htlcTimeoutTxs = htlcTxes.collect { case c: HtlcTimeoutTx => c.tx },
        claimHtlcDelayedTx = htlcDelayedTxes.map(_.tx),
        spent = Map.empty)
    }

    /**
      *
      * Claim all the HTLCs that we've received from their current commit tx
      *
      * @param commitments our commitment data, which include payment preimages
      * @return a list of transactions (one per HTLC that we can claim)
      */
    def claimRemoteCommitTxOutputs(commitments: Commitments, remoteCommit: RemoteCommit, tx: Transaction): RemoteCommitPublished = {
      import commitments.{commitInput, localParams, remoteParams}
      require(remoteCommit.txid == tx.txid, "txid mismatch, provided tx is not the current remote commit tx")
      val (remoteCommitTx, htlcTimeoutTxs, htlcSuccessTxs) = Commitments.makeRemoteTxs(remoteCommit.index, localParams, remoteParams, commitInput, remoteCommit.remotePerCommitmentPoint, remoteCommit.spec)
      require(remoteCommitTx.tx.txid == tx.txid, "txid mismatch, cannot recompute the current remote commit tx")

      val localPaymentPrivkey = Generators.derivePrivKey(localParams.paymentKey, remoteCommit.remotePerCommitmentPoint)
      val localHtlcPrivkey = Generators.derivePrivKey(localParams.htlcKey, remoteCommit.remotePerCommitmentPoint)
      val remoteHtlcPubkey = Generators.derivePubKey(remoteParams.htlcBasepoint, remoteCommit.remotePerCommitmentPoint)
      val localPerCommitmentPoint = Generators.perCommitPoint(localParams.shaSeed, commitments.localCommit.index.toInt)
      val localRevocationPubKey = Generators.revocationPubKey(remoteParams.revocationBasepoint, localPerCommitmentPoint)
      val remoteRevocationPubkey = Generators.revocationPubKey(localParams.revocationBasepoint, remoteCommit.remotePerCommitmentPoint)

      // no need to use a high fee rate for our main output (we are the only one who can spend it)
      val feeratePerKwMain = Globals.feeratesPerKw.get.blocks_6
      // we need to use a rather high fee for htlc-claim because we compete with the counterparty
      val feeratePerKwHtlc = Globals.feeratesPerKw.get.block_1

      // first we will claim our main output right away
      val mainTx = generateTx("claim-p2wpkh-output")(Try {
        val claimMain = Transactions.makeClaimP2WPKHOutputTx(tx, Satoshi(localParams.dustLimitSatoshis), localPaymentPrivkey.publicKey, localParams.defaultFinalScriptPubKey, feeratePerKwMain)
        val sig = Transactions.sign(claimMain, localPaymentPrivkey)
        Transactions.addSigs(claimMain, localPaymentPrivkey.publicKey, sig)
      })

      // those are the preimages to existing received htlcs
      val preimages = commitments.localChanges.all.collect { case u: UpdateFulfillHtlc => u.paymentPreimage }

      // remember we are looking at the remote commitment so IN for them is really OUT for us and vice versa
      val txes = commitments.remoteCommit.spec.htlcs.collect {
        // incoming htlc for which we have the preimage: we spend it directly
        case DirectedHtlc(OUT, add: UpdateAddHtlc) if preimages.exists(r => sha256(r) == add.paymentHash) => generateTx("claim-htlc-success")(Try {
          val preimage = preimages.find(r => sha256(r) == add.paymentHash).get
          val tx = Transactions.makeClaimHtlcSuccessTx(remoteCommitTx.tx, Satoshi(localParams.dustLimitSatoshis), localHtlcPrivkey.publicKey, remoteHtlcPubkey, remoteRevocationPubkey, localParams.defaultFinalScriptPubKey, add, feeratePerKwHtlc)
          val sig = Transactions.sign(tx, localHtlcPrivkey)
          Transactions.addSigs(tx, sig, preimage)
        })

        // (incoming htlc for which we don't have the preimage: nothing to do, it will timeout eventually and they will get their funds back)

        // outgoing htlc: they may or may not have the preimage, the only thing to do is try to get back our funds after timeout
        case DirectedHtlc(IN, add: UpdateAddHtlc) => generateTx("claim-htlc-timeout")(Try {
          val tx = Transactions.makeClaimHtlcTimeoutTx(remoteCommitTx.tx, Satoshi(localParams.dustLimitSatoshis), localHtlcPrivkey.publicKey, remoteHtlcPubkey, remoteRevocationPubkey, localParams.defaultFinalScriptPubKey, add, feeratePerKwHtlc)
          val sig = Transactions.sign(tx, localHtlcPrivkey)
          Transactions.addSigs(tx, sig)
        })
      }.toSeq.flatten

      // OPTIONAL: let's check transactions are actually spendable
      //require(txes.forall(Transactions.checkSpendable(_).isSuccess), "the tx we produced are not spendable!")

      RemoteCommitPublished(
        commitTx = tx,
        claimMainOutputTx = mainTx.map(_.tx),
        claimHtlcSuccessTxs = txes.toList.collect { case c: ClaimHtlcSuccessTx => c.tx },
        claimHtlcTimeoutTxs = txes.toList.collect { case c: ClaimHtlcTimeoutTx => c.tx },
        spent = Map.empty
      )

    }

    /**
      * When an unexpected transaction spending the funding tx is detected:
      * 1) we find out if the published transaction is one of remote's revoked txs
      * 2) and then:
      * a) if it is a revoked tx we build a set of transactions that will punish them by stealing all their funds
      * b) otherwise there is nothing we can do
      *
      * @return a [[RevokedCommitPublished]] object containing penalty transactions if the tx is a revoked commitment
      */
    def claimRevokedRemoteCommitTxOutputs(commitments: Commitments, tx: Transaction): Option[RevokedCommitPublished] = {
      import commitments._
      require(tx.txIn.size == 1, "commitment tx should have 1 input")
      val obscuredTxNumber = Transactions.decodeTxNumber(tx.txIn(0).sequence, tx.lockTime)
      // this tx has been published by remote, so we need to invert local/remote params
      val txnumber = Transactions.obscuredCommitTxNumber(obscuredTxNumber, !localParams.isFunder, remoteParams.paymentBasepoint, localParams.paymentBasepoint)
      require(txnumber <= 0xffffffffffffL, "txnumber must be lesser than 48 bits long")
      logger.warn(s"counterparty has published revoked commit txnumber=$txnumber")
      // now we know what commit number this tx is referring to, we can derive the commitment point from the shachain
      remotePerCommitmentSecrets.getHash(0xFFFFFFFFFFFFL - txnumber)
        .map(d => Scalar(d))
        .map { remotePerCommitmentSecret =>
          val remotePerCommitmentPoint = remotePerCommitmentSecret.toPoint

          val remoteDelayedPaymentPubkey = Generators.derivePubKey(remoteParams.delayedPaymentBasepoint, remotePerCommitmentPoint)
          val remoteRevocationPrivkey = Generators.revocationPrivKey(localParams.revocationSecret, remotePerCommitmentSecret)
          val localPrivkey = Generators.derivePrivKey(localParams.paymentKey, remotePerCommitmentPoint)

          // no need to use a high fee rate for our main output (we are the only one who can spend it)
          val feeratePerKwMain = Globals.feeratesPerKw.get.blocks_6
          // we need to use a high fee here for punishment txes because after a delay they can be spent by the counterparty
          val feeratePerKwPenalty = Globals.feeratesPerKw.get.block_1

          // first we will claim our main output right away
          val mainTx = generateTx("claim-p2wpkh-output")(Try {
            val claimMain = Transactions.makeClaimP2WPKHOutputTx(tx, Satoshi(localParams.dustLimitSatoshis), localPrivkey.publicKey, localParams.defaultFinalScriptPubKey, feeratePerKwMain)
            val sig = Transactions.sign(claimMain, localPrivkey)
            Transactions.addSigs(claimMain, localPrivkey.publicKey, sig)
          })

          // then we punish them by stealing their main output
          val mainPenaltyTx = generateTx("main-penalty")(Try {
            // TODO: we should use the current fee rate, not the initial fee rate that we get from localParams
            val txinfo = Transactions.makeMainPenaltyTx(tx, Satoshi(localParams.dustLimitSatoshis), remoteRevocationPrivkey.publicKey, localParams.defaultFinalScriptPubKey, remoteParams.toSelfDelay, remoteDelayedPaymentPubkey, feeratePerKwPenalty)
            val sig = Transactions.sign(txinfo, remoteRevocationPrivkey)
            Transactions.addSigs(txinfo, sig)
          })

          // TODO: we don't claim htlcs outputs yet

          // OPTIONAL: let's check transactions are actually spendable
          //val txes = mainDelayedRevokedTx :: Nil
          //require(txes.forall(Transactions.checkSpendable(_).isSuccess), "the tx we produced are not spendable!")

          RevokedCommitPublished(
            commitTx = tx,
            claimMainOutputTx = mainTx.map(_.tx),
            mainPenaltyTx = mainPenaltyTx.map(_.tx),
            claimHtlcTimeoutTxs = Nil,
            htlcTimeoutTxs = Nil,
            htlcPenaltyTxs = Nil,
            spent = Map.empty
          )
        }
    }

    /**
      * In CLOSING state, when we are notified that a transaction has been confirmed, we check if this tx belongs in the
      * local commit scenario and keep track of it.
      *
      * We need to keep track of all transactions spending the outputs of the commitment tx, because some outputs can be
      * spent both by us and our counterparty. Because of that, some of our transactions may never confirm and we don't
      * want to wait forever before declaring that the channel is CLOSED.
      *
      * @param localCommitPublished
      * @return
      */
    def updateLocalCommitPublished(localCommitPublished: LocalCommitPublished, tx: Transaction) = {
      // even if our txes only have one input, maybe our counterparty uses a different scheme so we need to iterate
      // over all of them to check if they are relevant
      val relevantOutpoints = tx.txIn.map(_.outPoint).filter { outPoint =>
        // is this the commit tx itself ? (we could do this outside of the loop...)
        val isCommitTx = localCommitPublished.commitTx.txid == tx.txid
        // does the tx spend an output of the local commitment tx?
        val spendsTheCommitTx = localCommitPublished.commitTx.txid == outPoint.txid
        // is the tx one of our 3rd stage delayed txes? (a 3rd stage tx is a tx spending the output of an htlc tx, which
        // is itself spending the output of the commitment tx)
        val is3rdStageDelayedTx = localCommitPublished.claimHtlcDelayedTx.map(_.txid).contains(outPoint.txid)
        isCommitTx || spendsTheCommitTx || is3rdStageDelayedTx
      }
      // then we add the relevant outpoints to the map keeping track of which txid spends which outpoint
      localCommitPublished.copy(spent = localCommitPublished.spent ++ relevantOutpoints.map(o => (o -> tx.txid)).toMap)
    }

    /**
      * In CLOSING state, when we are notified that a transaction has been confirmed, we check if this tx belongs in the
      * remote commit scenario and keep track of it.
      *
      * We need to keep track of all transactions spending the outputs of the commitment tx, because some outputs can be
      * spent both by us and our counterparty. Because of that, some of our transactions may never confirm and we don't
      * want to wait forever before declaring that the channel is CLOSED.
      *
      * @param remoteCommitPublished
      * @return
      */
    def updateRemoteCommitPublished(remoteCommitPublished: RemoteCommitPublished, tx: Transaction) = {
      // even if our txes only have one input, maybe our counterparty uses a different scheme so we need to iterate
      // over all of them to check if they are relevant
      val relevantOutpoints = tx.txIn.map(_.outPoint).filter { outPoint =>
        // is this the commit tx itself ? (we could do this outside of the loop...)
        val isCommitTx = remoteCommitPublished.commitTx.txid == tx.txid
        // does the tx spend an output of the local commitment tx?
        val spendsTheCommitTx = remoteCommitPublished.commitTx.txid == outPoint.txid
        // TODO: we don't currently spend htlc transactions
        isCommitTx || spendsTheCommitTx
      }
      // then we add the relevant outpoints to the map keeping track of which txid spends which outpoint
      remoteCommitPublished.copy(spent = remoteCommitPublished.spent ++ relevantOutpoints.map(o => (o -> tx.txid)).toMap)
    }

    /**
      * In CLOSING state, when we are notified that a transaction has been confirmed, we check if this tx belongs in the
      * revoked commit scenario and keep track of it.
      *
      * We need to keep track of all transactions spending the outputs of the commitment tx, because some outputs can be
      * spent both by us and our counterparty. Because of that, some of our transactions may never confirm and we don't
      * want to wait forever before declaring that the channel is CLOSED.
      *
      * @param revokedCommitPublished
      * @return
      */
    def updateRevokedCommitPublished(revokedCommitPublished: RevokedCommitPublished, tx: Transaction) = {
      // even if our txes only have one input, maybe our counterparty uses a different scheme so we need to iterate
      // over all of them to check if they are relevant
      val relevantOutpoints = tx.txIn.map(_.outPoint).filter { outPoint =>
        // is this the commit tx itself ? (we could do this outside of the loop...)
        val isCommitTx = revokedCommitPublished.commitTx.txid == tx.txid
        // does the tx spend an output of the local commitment tx?
        val spendsTheCommitTx = revokedCommitPublished.commitTx.txid == outPoint.txid
        isCommitTx || spendsTheCommitTx
      }
      // then we add the relevant outpoints to the map keeping track of which txid spends which outpoint
      revokedCommitPublished.copy(spent = revokedCommitPublished.spent ++ relevantOutpoints.map(o => (o -> tx.txid)).toMap)
    }

    /**
      * A local commit is considered done when:
      * - all commitment tx outputs that we can spend have been spent and confirmed (even if the spending tx was not ours)
      * - all 3rd stage txes (txes spending htlc txes) have been confirmed
<<<<<<< HEAD
=======
      *
>>>>>>> 4a4640bc
      * @param localCommitPublished
      * @return
      */
    def isLocalCommitDone(localCommitPublished: LocalCommitPublished) = {
      // is the commitment tx buried? (we need to check this because we may not have nay outputs)
      val isCommitTxConfirmed = localCommitPublished.spent.values.toSet.contains(localCommitPublished.commitTx.txid)
      // are there remaining spendable outputs from the commitment tx? we just substract all known spent outputs from the ones we control
      val commitOutputsSpendableByUs = (localCommitPublished.claimMainDelayedOutputTx.toSeq ++ localCommitPublished.htlcSuccessTxs ++ localCommitPublished.htlcTimeoutTxs)
        .flatMap(_.txIn.map(_.outPoint)).toSet -- localCommitPublished.spent.keys
      // which htlc delayed txes can we expect to be confirmed?
      val unconfirmedHtlcDelayedTxes = localCommitPublished.claimHtlcDelayedTx
        .filter(tx => (tx.txIn.map(_.outPoint.txid).toSet -- localCommitPublished.spent.values).isEmpty) // only the txes which parents are already confirmed may get confirmed (note that this also eliminates outputs that have been double-spent by a competing tx)
        .filterNot(tx => localCommitPublished.spent.values.toSet.contains(tx.txid)) // has the tx already been confirmed?
      isCommitTxConfirmed && commitOutputsSpendableByUs.isEmpty && unconfirmedHtlcDelayedTxes.isEmpty
    }

    /**
      * A remote commit is considered done when all commitment tx outputs that we can spend have been spent and confirmed
      * (even if the spending tx was not ours).
<<<<<<< HEAD
=======
      *
>>>>>>> 4a4640bc
      * @param remoteCommitPublished
      * @return
      */
    def isRemoteCommitDone(remoteCommitPublished: RemoteCommitPublished) = {
      // is the commitment tx buried? (we need to check this because we may not have nay outputs)
      val isCommitTxConfirmed = remoteCommitPublished.spent.values.toSet.contains(remoteCommitPublished.commitTx.txid)
      // are there remaining spendable outputs from the commitment tx?
      val commitOutputsSpendableByUs = (remoteCommitPublished.claimMainOutputTx.toSeq ++ remoteCommitPublished.claimHtlcSuccessTxs ++ remoteCommitPublished.claimHtlcTimeoutTxs)
        .flatMap(_.txIn.map(_.outPoint)).toSet -- remoteCommitPublished.spent.keys
      isCommitTxConfirmed && commitOutputsSpendableByUs.isEmpty
    }

    /**
      * A remote commit is considered done when all commitment tx outputs that we can spend have been spent and confirmed
      * (even if the spending tx was not ours).
<<<<<<< HEAD
=======
      *
>>>>>>> 4a4640bc
      * @param revokedCommitPublished
      * @return
      */
    def isRevokedCommitDone(revokedCommitPublished: RevokedCommitPublished) = {
      // is the commitment tx buried? (we need to check this because we may not have nay outputs)
      val isCommitTxConfirmed = revokedCommitPublished.spent.values.toSet.contains(revokedCommitPublished.commitTx.txid)
      // are there remaining spendable outputs from the commitment tx?
      val commitOutputsSpendableByUs = (revokedCommitPublished.claimMainOutputTx.toSeq ++ revokedCommitPublished.mainPenaltyTx)
        .flatMap(_.txIn.map(_.outPoint)).toSet -- revokedCommitPublished.spent.keys
      // TODO: we don't currently spend htlc transactions
      isCommitTxConfirmed && commitOutputsSpendableByUs.isEmpty
    }

  }

}<|MERGE_RESOLUTION|>--- conflicted
+++ resolved
@@ -490,10 +490,7 @@
       * A local commit is considered done when:
       * - all commitment tx outputs that we can spend have been spent and confirmed (even if the spending tx was not ours)
       * - all 3rd stage txes (txes spending htlc txes) have been confirmed
-<<<<<<< HEAD
-=======
-      *
->>>>>>> 4a4640bc
+      *
       * @param localCommitPublished
       * @return
       */
@@ -513,10 +510,7 @@
     /**
       * A remote commit is considered done when all commitment tx outputs that we can spend have been spent and confirmed
       * (even if the spending tx was not ours).
-<<<<<<< HEAD
-=======
-      *
->>>>>>> 4a4640bc
+      *
       * @param remoteCommitPublished
       * @return
       */
@@ -532,10 +526,7 @@
     /**
       * A remote commit is considered done when all commitment tx outputs that we can spend have been spent and confirmed
       * (even if the spending tx was not ours).
-<<<<<<< HEAD
-=======
-      *
->>>>>>> 4a4640bc
+      *
       * @param revokedCommitPublished
       * @return
       */
