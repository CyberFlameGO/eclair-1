/*
 * Copyright 2019 ACINQ SAS
 *
 * Licensed under the Apache License, Version 2.0 (the "License");
 * you may not use this file except in compliance with the License.
 * You may obtain a copy of the License at
 *
 *     http://www.apache.org/licenses/LICENSE-2.0
 *
 * Unless required by applicable law or agreed to in writing, software
 * distributed under the License is distributed on an "AS IS" BASIS,
 * WITHOUT WARRANTIES OR CONDITIONS OF ANY KIND, either express or implied.
 * See the License for the specific language governing permissions and
 * limitations under the License.
 */

package fr.acinq.eclair.api

import java.util.UUID

import akka.util.Timeout
import fr.acinq.bitcoin.ByteVector32
import fr.acinq.bitcoin.Crypto.PublicKey
import fr.acinq.eclair.{CltvExpiryDelta, Eclair, MilliSatoshi}
import fr.acinq.eclair._
<<<<<<< HEAD
=======
import fr.acinq.eclair.db._
>>>>>>> b36c5ad5
import fr.acinq.eclair.io.NodeURI
import fr.acinq.eclair.io.Peer.PeerInfo
import fr.acinq.eclair.payment.relay.Relayer.UsableBalance
import fr.acinq.eclair.payment.send.PaymentInitiator.SendPaymentToRouteResponse
import fr.acinq.eclair.payment.{PaymentFailed, _}
import fr.acinq.eclair.wire.NodeAddress
import org.mockito.scalatest.IdiomaticMockito
import org.scalatest.{FunSuite, FunSuiteLike, Matchers}
import scodec.bits._
import spray.http.{BasicHttpCredentials, FormData, HttpResponse}
import spray.routing.{HttpService, Route, RoutingSettings}
import spray.testkit.{RouteTest, ScalatestRouteTest}
import spray.http.StatusCodes._
import spray.httpx.unmarshalling.{Deserializer, FromResponseUnmarshaller}

import scala.concurrent.Future
import scala.concurrent.duration._
import scala.io.Source
import scala.util.Try

class ApiServiceSpec extends FunSuite with ScalatestRouteTest with RouteTest with IdiomaticMockito with Matchers {

  implicit val formats = JsonSupport.json4sJacksonFormats
  implicit val serialization = JsonSupport.serialization
  implicit val unmarshaller = JsonSupport.json4sUnmarshaller[ErrorResponse]
  implicit val routeTestTimeout = RouteTestTimeout(3 seconds)

  val mockPassword = "mockPassword"

  val aliceNodeId = PublicKey(hex"03af0ed6052cf28d670665549bc86f4b721c9fdb309d40c58f5811f63966e005d0")
  val bobNodeId = PublicKey(hex"039dc0e0b1d25905e44fdf6f8e89755a5e219685840d0bc1d28d3308f9628a3585")

  implicit val errorResponseDeserializer = Deserializer.fromFunction2Converter[HttpResponse, ErrorResponse] {
    case HttpResponse(_, entity, _, _) => serialization.read[ErrorResponse](entity.asString)
    case _ => ???
  }

  class MockService(eclair: Eclair) extends Service {
    override val eclairApi: Eclair = eclair
    override val password: String = mockPassword
  }

  test("API service should handle failures correctly") {
    val service = new MockService(mock[Eclair])

    // no auth
    Post("/getinfo") ~>
      HttpService.sealRoute(service.route) ~>
      check {
        assert(handled)
        assert(status == Unauthorized)
      }

    // wrong auth
    Post("/getinfo") ~>
      addCredentials(BasicHttpCredentials("", mockPassword + "what!")) ~>
      HttpService.sealRoute(service.route) ~>
      check {
        assert(handled)
        assert(status == Unauthorized)
      }

    // correct auth but wrong URL
    Post("/mistake") ~>
      addCredentials(BasicHttpCredentials("", mockPassword)) ~>
      HttpService.sealRoute(service.route) ~>
      check {
        assert(handled)
        assert(status == NotFound)
      }

    // wrong param type
    Post("/channel", FormData(Map("channelId" -> "hey"))) ~>
      addCredentials(BasicHttpCredentials("", mockPassword)) ~>
      HttpService.sealRoute(service.route) ~>
      check {
        assert(handled)
        assert(status == BadRequest)
        val resp = responseAs[String]
        assert(resp == "The form field 'channelId' was malformed:\njava.lang.IllegalArgumentException: Invalid hexadecimal character 'h' at index 0")
      }

    // wrong params
    Post("/connect", FormData(Map("urb" -> "030bb6a5e0c6b203c7e2180fb78c7ba4bdce46126761d8201b91ddac089cdecc87@93.137.102.239:9735"))) ~>
      addCredentials(BasicHttpCredentials("", mockPassword)) ~>
      HttpService.sealRoute(service.route) ~>
      check {
        assert(handled)
        assert(status == InternalServerError)
      }
  }

  test("'peers' should ask the switchboard for current known peers") {
    val mockEclair = mock[Eclair]
    val service = new MockService(mockEclair)
    mockEclair.peersInfo()(any[Timeout]) returns Future.successful(List(
      PeerInfo(
        nodeId = aliceNodeId,
        state = "CONNECTED",
        address = Some(NodeAddress.fromParts("localhost", 9731).get.socketAddress),
        channels = 1),
      PeerInfo(
        nodeId = bobNodeId,
        state = "DISCONNECTED",
        address = None,
        channels = 1)))

    Post("/peers") ~>
      addCredentials(BasicHttpCredentials("", mockPassword)) ~>
      HttpService.sealRoute(service.route) ~>
      check {
        assert(handled)
        assert(status == OK)
        val response = responseAs[String]
        mockEclair.peersInfo()(any[Timeout]).wasCalled(once)
        matchTestJson("peers", response)
      }
  }

  test("'usablebalances' asks router for current usable balances") {
    val mockEclair = mock[Eclair]
    val service = new MockService(mockEclair)

    mockEclair.usableBalances()(any[Timeout]) returns Future.successful(List(
      UsableBalance(canSend = 100000000 msat, canReceive = 20000000 msat, shortChannelId = ShortChannelId(1), remoteNodeId = aliceNodeId, isPublic = true),
      UsableBalance(canSend = 400000000 msat, canReceive = 30000000 msat, shortChannelId = ShortChannelId(2), remoteNodeId = aliceNodeId, isPublic = false)
    ))

    Post("/usablebalances") ~>
      addCredentials(BasicHttpCredentials("", mockPassword)) ~>
      HttpService.sealRoute(service.route) ~>
      check {
        assert(handled)
        assert(status == OK)
        val response = responseAs[String]
        mockEclair.usableBalances()(any[Timeout]).wasCalled(once)
        matchTestJson("usablebalances", response)
      }
  }

  test("'getinfo' response should include this node ID") {
    val mockEclair = mock[Eclair]
    val service = new MockService(mockEclair)

    mockEclair.getInfoResponse()(any[Timeout]) returns Future.successful(GetInfoResponse(
      nodeId = aliceNodeId,
      alias = "alice",
      chainHash = ByteVector32(hex"06226e46111a0b59caaf126043eb5bbf28c34f3a5e332a1fc7b2b73cf188910f"),
      blockHeight = 9999,
      publicAddresses = NodeAddress.fromParts("localhost", 9731).get :: Nil
    ))

    Post("/getinfo") ~>
      addCredentials(BasicHttpCredentials("", mockPassword)) ~>
      HttpService.sealRoute(service.route) ~>
      check {
        assert(handled)
        assert(status == OK)
        val resp = responseAs[String]
        assert(resp.toString.contains(aliceNodeId.toString))
        mockEclair.getInfoResponse()(any[Timeout]).wasCalled(once)
        matchTestJson("getinfo", resp)
      }
  }

  test("'close' method should accept a channelId and shortChannelId") {
    val shortChannelIdSerialized = "42000x27x3"
    val channelId = "56d7d6eda04d80138270c49709f1eadb5ab4939e5061309ccdacdb98ce637d0e"
    val mockEclair = mock[Eclair]
    val service = new MockService(mockEclair)
    mockEclair.close(any, any)(any[Timeout]) returns Future.successful(aliceNodeId.toString())

    Post("/close", FormData(Map("shortChannelId" -> shortChannelIdSerialized))) ~>
      addCredentials(BasicHttpCredentials("", mockPassword)) ~>
      addHeader("Content-Type", "application/json") ~>
      HttpService.sealRoute(service.route) ~>
      check {
        assert(handled)
        assert(status == OK)
        val resp = responseAs[String]
        assert(resp.contains(aliceNodeId.toString))
        mockEclair.close(Right(ShortChannelId(shortChannelIdSerialized)), None)(any[Timeout]).wasCalled(once)
        matchTestJson("close", resp)
      }

    Post("/close", FormData(Map("channelId" -> channelId))) ~>
      addCredentials(BasicHttpCredentials("", mockPassword)) ~>
      addHeader("Content-Type", "application/json") ~>
      HttpService.sealRoute(service.route) ~>
      check {
        assert(handled)
        assert(status == OK)
        val resp = responseAs[String]
        assert(resp.contains(aliceNodeId.toString))
        mockEclair.close(Left(ByteVector32.fromValidHex(channelId)), None)(any[Timeout]).wasCalled(once)
        matchTestJson("close", resp)
      }
  }

  test("'connect' method should accept an URI and a triple with nodeId/host/port") {
    val remoteNodeId = PublicKey(hex"030bb6a5e0c6b203c7e2180fb78c7ba4bdce46126761d8201b91ddac089cdecc87")
    val remoteUri = NodeURI.parse("030bb6a5e0c6b203c7e2180fb78c7ba4bdce46126761d8201b91ddac089cdecc87@93.137.102.239:9735")
    val mockEclair = mock[Eclair]
    mockEclair.connect(any[Either[NodeURI, PublicKey]])(any[Timeout]) returns Future.successful("connected")
    val service = new MockService(mockEclair)

    //    Post("/connect", FormData(Map("nodeId" -> remoteNodeId.value.toHex))) ~>
    //      addCredentials(BasicHttpCredentials("", mockPassword)) ~>
    //      HttpService.sealRoute(service.route) ~>
    //      check {
    //        assert(handled)
    //        assert(responseAs[String] == "\"connected\"")
    //        assert(status == OK)
    //        mockEclair.connect(Right(remoteNodeId))(any[Timeout]).wasCalled(once)
    //      }

    Post("/connect", FormData(Map("uri" -> remoteUri.toString))) ~>
      addCredentials(BasicHttpCredentials("", mockPassword)) ~>
      HttpService.sealRoute(service.route) ~>
      check {
        assert(handled)
        assert(status == OK)
        assert(responseAs[String] == "\"connected\"")
        mockEclair.connect(Left(remoteUri))(any[Timeout]).wasCalled(once) // must account for the previous, identical, invocation
      }
  }

  test("'send' method should handle payment failures") {
    val mockEclair = mock[Eclair]
    val service = new MockService(mockEclair)
    mockEclair.send(any, any, any, any, any, any, any, any)(any[Timeout]) returns Future.failed(new IllegalArgumentException("invoice has expired"))

    val invoice = "lnbc12580n1pw2ywztpp554ganw404sh4yjkwnysgn3wjcxfcq7gtx53gxczkjr9nlpc3hzvqdq2wpskwctddyxqr4rqrzjqwryaup9lh50kkranzgcdnn2fgvx390wgj5jd07rwr3vxeje0glc7z9rtvqqwngqqqqqqqlgqqqqqeqqjqrrt8smgjvfj7sg38dwtr9kc9gg3era9k3t2hvq3cup0jvsrtrxuplevqgfhd3rzvhulgcxj97yjuj8gdx8mllwj4wzjd8gdjhpz3lpqqvk2plh"

    Post("/payinvoice", FormData(Map("invoice" -> invoice))) ~>
      addCredentials(BasicHttpCredentials("", mockPassword)) ~>
      HttpService.sealRoute(service.route) ~>
      check {
        assert(handled)
        assert(status == BadRequest)
        val resp = responseAs[String]
        assert(resp == "{\"error\":\"invoice has expired\"}")
        mockEclair.send(None, any, 1258000 msat, any, any, any, any, any)(any[Timeout]).wasCalled(once)
      }
  }

  test("'send' method should correctly forward amount parameters to EclairImpl") {
    val invoice = "lnbc12580n1pw2ywztpp554ganw404sh4yjkwnysgn3wjcxfcq7gtx53gxczkjr9nlpc3hzvqdq2wpskwctddyxqr4rqrzjqwryaup9lh50kkranzgcdnn2fgvx390wgj5jd07rwr3vxeje0glc7z9rtvqqwngqqqqqqqlgqqqqqeqqjqrrt8smgjvfj7sg38dwtr9kc9gg3era9k3t2hvq3cup0jvsrtrxuplevqgfhd3rzvhulgcxj97yjuj8gdx8mllwj4wzjd8gdjhpz3lpqqvk2plh"
    val mockEclair = mock[Eclair]
    val service = new MockService(mockEclair)

<<<<<<< HEAD
    mockEclair.send(any, any, any, any, any, any, any, any)(any[Timeout]) returns Future.successful(UUID.randomUUID())
=======
    val eclair = mock[Eclair]
    eclair.send(any, any, any, any, any, any, any, any)(any[Timeout]) returns Future.successful(UUID.randomUUID())
    val mockService = new MockService(eclair)

    Post("/payinvoice", FormData("invoice" -> invoice).toEntity) ~>
      addCredentials(BasicHttpCredentials("", mockService.password)) ~>
      Route.seal(mockService.route) ~>
      check {
        assert(handled)
        assert(status == OK)
        eclair.send(None, any, 1258000 msat, any, any, any, any, any)(any[Timeout]).wasCalled(once)
      }

    Post("/payinvoice", FormData("invoice" -> invoice, "amountMsat" -> "123", "feeThresholdSat" -> "112233", "maxFeePct" -> "2.34", "externalId" -> "42").toEntity) ~>
      addCredentials(BasicHttpCredentials("", mockService.password)) ~>
      Route.seal(mockService.route) ~>
      check {
        assert(handled)
        assert(status == OK)
        eclair.send(Some("42"), any, 123 msat, any, any, any, Some(112233 sat), Some(2.34))(any[Timeout]).wasCalled(once)
      }
  }

  test("'getreceivedinfo'") {
    val invoice = "lnbc2500u1pvjluezpp5qqqsyqcyq5rqwzqfqqqsyqcyq5rqwzqfqqqsyqcyq5rqwzqfqypqdq5xysxxatsyp3k7enxv4jsxqzpuaztrnwngzn3kdzw5hydlzf03qdgm2hdq27cqv3agm2awhz5se903vruatfhq77w3ls4evs3ch9zw97j25emudupq63nyw24cg27h2rspfj9srp"
    val defaultPayment = IncomingPayment(PaymentRequest.read(invoice), ByteVector32.One, PaymentType.Standard, 42, IncomingPaymentStatus.Pending)
    val eclair = mock[Eclair]
    val notFound = randomBytes32
    eclair.receivedInfo(notFound)(any) returns Future.successful(None)
    val pending = randomBytes32
    eclair.receivedInfo(pending)(any) returns Future.successful(Some(defaultPayment))
    val expired = randomBytes32
    eclair.receivedInfo(expired)(any) returns Future.successful(Some(defaultPayment.copy(status = IncomingPaymentStatus.Expired)))
    val received = randomBytes32
    eclair.receivedInfo(received)(any) returns Future.successful(Some(defaultPayment.copy(status = IncomingPaymentStatus.Received(42 msat, 45))))
    val mockService = new MockService(eclair)

    Post("/getreceivedinfo", FormData("paymentHash" -> notFound.toHex).toEntity) ~>
      addCredentials(BasicHttpCredentials("", mockService.password)) ~>
      Route.seal(mockService.route) ~>
      check {
        assert(handled)
        assert(status == NotFound)
        val resp = entityAs[ErrorResponse](Json4sSupport.unmarshaller, ClassTag(classOf[ErrorResponse]))
        assert(resp == ErrorResponse("Not found"))
        eclair.receivedInfo(notFound)(any[Timeout]).wasCalled(once)
      }

    Post("/getreceivedinfo", FormData("paymentHash" -> pending.toHex).toEntity) ~>
      addCredentials(BasicHttpCredentials("", mockService.password)) ~>
      Route.seal(mockService.route) ~>
      check {
        assert(handled)
        assert(status == OK)
        val response = entityAs[String]
        matchTestJson("received-pending", response)
        eclair.receivedInfo(pending)(any[Timeout]).wasCalled(once)
      }
>>>>>>> b36c5ad5

    Post("/payinvoice", FormData(Map("invoice" -> invoice))) ~>
      addCredentials(BasicHttpCredentials("", mockPassword)) ~>
      HttpService.sealRoute(service.route) ~>
      check {
        assert(handled)
        assert(status == OK)
        mockEclair.send(None, any, 1258000 msat, any, any, any, any, any)(any[Timeout]).wasCalled(once)
      }

    Post("/payinvoice", FormData(Map("invoice" -> invoice, "amountMsat" -> "123", "feeThresholdSat" -> "112233", "maxFeePct" -> "2.34", "externalId" -> "42"))) ~>
      addCredentials(BasicHttpCredentials("", mockPassword)) ~>
      HttpService.sealRoute(service.route) ~>
      check {
        assert(handled)
        assert(status == OK)
        mockEclair.send(Some("42"), any, 123 msat, any, any, any, Some(112233 sat), Some(2.34))(any[Timeout]).wasCalled(once)
      }
  }

<<<<<<< HEAD
  test("'getreceivedinfo' method should respond HTTP 404 with a JSON encoded response if the element is not found") {
    val mockEclair = mock[Eclair]
    val service = new MockService(mockEclair)
=======
  test("'getsentinfo'") {
    val defaultPayment = OutgoingPayment(UUID.fromString("00000000-0000-0000-0000-000000000000"), UUID.fromString("11111111-1111-1111-1111-111111111111"), None, ByteVector32.Zeroes, PaymentType.Standard, 42 msat, 50 msat, aliceNodeId, 1, None, OutgoingPaymentStatus.Pending)
    val eclair = mock[Eclair]
    val pending = UUID.randomUUID()
    eclair.sentInfo(Left(pending))(any) returns Future.successful(Seq(defaultPayment))
    val failed = UUID.randomUUID()
    eclair.sentInfo(Left(failed))(any) returns Future.successful(Seq(defaultPayment.copy(status = OutgoingPaymentStatus.Failed(Nil, 2))))
    val sent = UUID.randomUUID()
    eclair.sentInfo(Left(sent))(any) returns Future.successful(Seq(defaultPayment.copy(status = OutgoingPaymentStatus.Succeeded(ByteVector32.One, 5 msat, Nil, 3))))
    val mockService = new MockService(eclair)

    Post("/getsentinfo", FormData("id" -> pending.toString).toEntity) ~>
      addCredentials(BasicHttpCredentials("", mockService.password)) ~>
      Route.seal(mockService.route) ~>
      check {
        assert(handled)
        assert(status == OK)
        val response = entityAs[String]
        matchTestJson("sent-pending", response)
        eclair.sentInfo(Left(pending))(any[Timeout]).wasCalled(once)
      }
>>>>>>> b36c5ad5

    mockEclair.receivedInfo(any[ByteVector32])(any) returns Future.successful(None)

    Post("/getreceivedinfo", FormData(Map("paymentHash" -> ByteVector32.Zeroes.toHex))) ~>
      addCredentials(BasicHttpCredentials("", mockPassword)) ~>
      HttpService.sealRoute(service.route) ~>
      check {
        assert(handled)
        assert(status == NotFound)
        val resp = responseAs[ErrorResponse] //(JsonSupport.unmarshaller, ClassTag(classOf[ErrorResponse]))
        assert(resp == ErrorResponse("Not found"))
        mockEclair.receivedInfo(ByteVector32.Zeroes)(any[Timeout]).wasCalled(once)
      }
  }

<<<<<<< HEAD
  test("'sendtoroute' method should accept a both a json-encoded AND comma separaterd list of pubkeys") {
    val rawUUID = "487da196-a4dc-4b1e-92b4-3e5e905e9f3f"
    val paymentUUID = UUID.fromString(rawUUID)
=======
  test("'sendtoroute' method should accept a both a json-encoded AND comma separated list of pubkeys") {
    val payment = SendPaymentToRouteResponse(UUID.fromString("487da196-a4dc-4b1e-92b4-3e5e905e9f3f"), UUID.fromString("2ad8c6d7-99cb-4238-8f67-89024b8eed0d"), None)
    val expected = """{"paymentId":"487da196-a4dc-4b1e-92b4-3e5e905e9f3f","parentId":"2ad8c6d7-99cb-4238-8f67-89024b8eed0d"}"""
>>>>>>> b36c5ad5
    val externalId = UUID.randomUUID().toString
    val expectedRoute = List(PublicKey(hex"0217eb8243c95f5a3b7d4c5682d10de354b7007eb59b6807ae407823963c7547a9"), PublicKey(hex"0242a4ae0c5bef18048fbecf995094b74bfb0f7391418d71ed394784373f41e4f3"), PublicKey(hex"026ac9fcd64fb1aa1c491fc490634dc33da41d4a17b554e0adf1b32fee88ee9f28"))
    val csvNodes = "0217eb8243c95f5a3b7d4c5682d10de354b7007eb59b6807ae407823963c7547a9, 0242a4ae0c5bef18048fbecf995094b74bfb0f7391418d71ed394784373f41e4f3, 026ac9fcd64fb1aa1c491fc490634dc33da41d4a17b554e0adf1b32fee88ee9f28"
    val jsonNodes = serialization.write(expectedRoute)
    val mockEclair = mock[Eclair]
    val service = new MockService(mockEclair)

<<<<<<< HEAD
    mockEclair.sendToRoute(any[Option[String]], any[List[PublicKey]], any[MilliSatoshi], any[ByteVector32], any[CltvExpiryDelta], any[Option[PaymentRequest]])(any[Timeout]) returns Future.successful(paymentUUID)

    Post("/sendtoroute", FormData(Map("route" -> jsonNodes, "amountMsat" -> "1234", "paymentHash" -> ByteVector32.Zeroes.toHex, "finalCltvExpiry" -> "190", "externalId" -> externalId.toString))) ~>
      addCredentials(BasicHttpCredentials("", mockPassword)) ~>
=======
    val eclair = mock[Eclair]
    eclair.sendToRoute(any[MilliSatoshi], any[Option[MilliSatoshi]], any[Option[String]], any[Option[UUID]], any[PaymentRequest], any[CltvExpiryDelta], any[List[PublicKey]], any[Option[ByteVector32]], any[Option[MilliSatoshi]], any[Option[CltvExpiryDelta]], any[List[PublicKey]])(any[Timeout]) returns Future.successful(payment)
    val mockService = new MockService(eclair)

    Post("/sendtoroute", FormData("route" -> jsonNodes, "amountMsat" -> "1234", "finalCltvExpiry" -> "190", "externalId" -> externalId.toString, "invoice" -> PaymentRequest.write(pr)).toEntity) ~>
      addCredentials(BasicHttpCredentials("", mockService.password)) ~>
>>>>>>> b36c5ad5
      addHeader("Content-Type", "application/json") ~>
      HttpService.sealRoute(service.route) ~>
      check {
        assert(handled)
        assert(status == OK)
<<<<<<< HEAD
        assert(responseAs[String] == "\"" + rawUUID + "\"")
        mockEclair.sendToRoute(Some(externalId), expectedRoute, 1234 msat, ByteVector32.Zeroes, CltvExpiryDelta(190), any[Option[PaymentRequest]])(any[Timeout]).wasCalled(once)
      }

    // this test uses CSV encoded route
    Post("/sendtoroute", FormData(Map("route" -> csvNodes, "amountMsat" -> "1234", "paymentHash" -> ByteVector32.One.toHex, "finalCltvExpiry" -> "190"))) ~>
      addCredentials(BasicHttpCredentials("", mockPassword)) ~>
=======
        assert(entityAs[String] == expected)
        eclair.sendToRoute(1234 msat, None, Some(externalId), None, pr, CltvExpiryDelta(190), expectedRoute, None, None, None, Nil)(any[Timeout]).wasCalled(once)
      }

    // this test uses CSV encoded route
    Post("/sendtoroute", FormData("route" -> csvNodes, "amountMsat" -> "1234", "finalCltvExpiry" -> "190", "invoice" -> PaymentRequest.write(pr)).toEntity) ~>
      addCredentials(BasicHttpCredentials("", mockService.password)) ~>
>>>>>>> b36c5ad5
      addHeader("Content-Type", "application/json") ~>
      HttpService.sealRoute(service.route) ~>
      check {
        assert(handled)
        assert(status == OK)
<<<<<<< HEAD
        assert(responseAs[String] == "\"" + rawUUID + "\"")
        mockEclair.sendToRoute(None, expectedRoute, 1234 msat, ByteVector32.One, CltvExpiryDelta(190), any[Option[PaymentRequest]])(any[Timeout]).wasCalled(once)
=======
        assert(entityAs[String] == expected)
        eclair.sendToRoute(1234 msat, None, None, None, pr, CltvExpiryDelta(190), expectedRoute, None, None, None, Nil)(any[Timeout]).wasCalled(once)
      }
  }

  test("'networkstats' response should return expected statistics") {
    val capStat = Stats(30 sat, 12 sat, 14 sat, 20 sat, 40 sat, 46 sat, 48 sat)
    val cltvStat = Stats(CltvExpiryDelta(32), CltvExpiryDelta(11), CltvExpiryDelta(13), CltvExpiryDelta(22), CltvExpiryDelta(42), CltvExpiryDelta(51), CltvExpiryDelta(53))
    val feeBaseStat = Stats(32 msat, 11 msat, 13 msat, 22 msat, 42 msat, 51 msat, 53 msat)
    val feePropStat = Stats(32L, 11L, 13L, 22L, 42L, 51L, 53L)
    val networkStats = new NetworkStats(1, 2, capStat, cltvStat, feeBaseStat, feePropStat)

    val eclair = mock[Eclair]
    val mockService = new MockService(eclair)
    eclair.networkStats()(any[Timeout]) returns Future.successful(Some(networkStats))

    Post("/networkstats") ~>
      addCredentials(BasicHttpCredentials("", mockService.password)) ~>
      Route.seal(mockService.route) ~>
      check {
        assert(handled)
        assert(status == OK)
        val resp = entityAs[String]
        eclair.networkStats()(any[Timeout]).wasCalled(once)
        matchTestJson("networkstats", resp)
      }
  }

  test("the websocket should return typed objects") {
    val mockService = new MockService(mock[Eclair])
    val fixedUUID = UUID.fromString("487da196-a4dc-4b1e-92b4-3e5e905e9f3f")
    val wsClient = WSProbe()

    WS("/ws", wsClient.flow) ~>
      addCredentials(BasicHttpCredentials("", mockService.password)) ~>
      mockService.route ~>
      check {
        val pf = PaymentFailed(fixedUUID, ByteVector32.Zeroes, failures = Seq.empty, timestamp = 1553784963659L)
        val expectedSerializedPf = """{"type":"payment-failed","id":"487da196-a4dc-4b1e-92b4-3e5e905e9f3f","paymentHash":"0000000000000000000000000000000000000000000000000000000000000000","failures":[],"timestamp":1553784963659}"""
        assert(serialization.write(pf) === expectedSerializedPf)
        system.eventStream.publish(pf)
        wsClient.expectMessage(expectedSerializedPf)

        val ps = PaymentSent(fixedUUID, ByteVector32.Zeroes, ByteVector32.One, 25 msat, aliceNodeId, Seq(PaymentSent.PartialPayment(fixedUUID, 21 msat, 1 msat, ByteVector32.Zeroes, None, 1553784337711L)))
        val expectedSerializedPs = """{"type":"payment-sent","id":"487da196-a4dc-4b1e-92b4-3e5e905e9f3f","paymentHash":"0000000000000000000000000000000000000000000000000000000000000000","paymentPreimage":"0100000000000000000000000000000000000000000000000000000000000000","recipientAmount":25,"recipientNodeId":"03af0ed6052cf28d670665549bc86f4b721c9fdb309d40c58f5811f63966e005d0","parts":[{"id":"487da196-a4dc-4b1e-92b4-3e5e905e9f3f","amount":21,"feesPaid":1,"toChannelId":"0000000000000000000000000000000000000000000000000000000000000000","timestamp":1553784337711}]}"""
        assert(serialization.write(ps) === expectedSerializedPs)
        system.eventStream.publish(ps)
        wsClient.expectMessage(expectedSerializedPs)

        val prel = ChannelPaymentRelayed(21 msat, 20 msat, ByteVector32.Zeroes, ByteVector32.Zeroes, ByteVector32.One, 1553784963659L)
        val expectedSerializedPrel = """{"type":"payment-relayed","amountIn":21,"amountOut":20,"paymentHash":"0000000000000000000000000000000000000000000000000000000000000000","fromChannelId":"0000000000000000000000000000000000000000000000000000000000000000","toChannelId":"0100000000000000000000000000000000000000000000000000000000000000","timestamp":1553784963659}"""
        assert(serialization.write(prel) === expectedSerializedPrel)
        system.eventStream.publish(prel)
        wsClient.expectMessage(expectedSerializedPrel)

        val ptrel = TrampolinePaymentRelayed(ByteVector32.Zeroes, Seq(PaymentRelayed.Part(21 msat, ByteVector32.Zeroes)), Seq(PaymentRelayed.Part(8 msat, ByteVector32.Zeroes), PaymentRelayed.Part(10 msat, ByteVector32.One)), 1553784963659L)
        val expectedSerializedPtrel = """{"type":"trampoline-payment-relayed","paymentHash":"0000000000000000000000000000000000000000000000000000000000000000","incoming":[{"amount":21,"channelId":"0000000000000000000000000000000000000000000000000000000000000000"}],"outgoing":[{"amount":8,"channelId":"0000000000000000000000000000000000000000000000000000000000000000"},{"amount":10,"channelId":"0100000000000000000000000000000000000000000000000000000000000000"}],"timestamp":1553784963659}"""
        assert(serialization.write(ptrel) === expectedSerializedPtrel)
        system.eventStream.publish(ptrel)
        wsClient.expectMessage(expectedSerializedPtrel)

        val precv = PaymentReceived(ByteVector32.Zeroes, Seq(PaymentReceived.PartialPayment(21 msat, ByteVector32.Zeroes, 1553784963659L)))
        val expectedSerializedPrecv = """{"type":"payment-received","paymentHash":"0000000000000000000000000000000000000000000000000000000000000000","parts":[{"amount":21,"fromChannelId":"0000000000000000000000000000000000000000000000000000000000000000","timestamp":1553784963659}]}"""
        assert(serialization.write(precv) === expectedSerializedPrecv)
        system.eventStream.publish(precv)
        wsClient.expectMessage(expectedSerializedPrecv)

        val pset = PaymentSettlingOnChain(fixedUUID, 21 msat, ByteVector32.One, timestamp = 1553785442676L)
        val expectedSerializedPset = """{"type":"payment-settling-onchain","id":"487da196-a4dc-4b1e-92b4-3e5e905e9f3f","amount":21,"paymentHash":"0100000000000000000000000000000000000000000000000000000000000000","timestamp":1553785442676}"""
        assert(serialization.write(pset) === expectedSerializedPset)
        system.eventStream.publish(pset)
        wsClient.expectMessage(expectedSerializedPset)
>>>>>>> b36c5ad5
      }
  }

  private def matchTestJson(apiName: String, response: String) = {
    val resource = getClass.getResourceAsStream(s"/api/$apiName")
    val expectedResponse = Try(Source.fromInputStream(resource).mkString).getOrElse {
      throw new IllegalArgumentException(s"Mock file for $apiName not found")
    }
    assert(response == expectedResponse, s"Test mock for $apiName did not match the expected response")
  }

}<|MERGE_RESOLUTION|>--- conflicted
+++ resolved
@@ -19,14 +19,11 @@
 import java.util.UUID
 
 import akka.util.Timeout
-import fr.acinq.bitcoin.ByteVector32
+import fr.acinq.bitcoin.{Block, ByteVector32}
 import fr.acinq.bitcoin.Crypto.PublicKey
 import fr.acinq.eclair.{CltvExpiryDelta, Eclair, MilliSatoshi}
 import fr.acinq.eclair._
-<<<<<<< HEAD
-=======
 import fr.acinq.eclair.db._
->>>>>>> b36c5ad5
 import fr.acinq.eclair.io.NodeURI
 import fr.acinq.eclair.io.Peer.PeerInfo
 import fr.acinq.eclair.payment.relay.Relayer.UsableBalance
@@ -278,68 +275,7 @@
     val mockEclair = mock[Eclair]
     val service = new MockService(mockEclair)
 
-<<<<<<< HEAD
     mockEclair.send(any, any, any, any, any, any, any, any)(any[Timeout]) returns Future.successful(UUID.randomUUID())
-=======
-    val eclair = mock[Eclair]
-    eclair.send(any, any, any, any, any, any, any, any)(any[Timeout]) returns Future.successful(UUID.randomUUID())
-    val mockService = new MockService(eclair)
-
-    Post("/payinvoice", FormData("invoice" -> invoice).toEntity) ~>
-      addCredentials(BasicHttpCredentials("", mockService.password)) ~>
-      Route.seal(mockService.route) ~>
-      check {
-        assert(handled)
-        assert(status == OK)
-        eclair.send(None, any, 1258000 msat, any, any, any, any, any)(any[Timeout]).wasCalled(once)
-      }
-
-    Post("/payinvoice", FormData("invoice" -> invoice, "amountMsat" -> "123", "feeThresholdSat" -> "112233", "maxFeePct" -> "2.34", "externalId" -> "42").toEntity) ~>
-      addCredentials(BasicHttpCredentials("", mockService.password)) ~>
-      Route.seal(mockService.route) ~>
-      check {
-        assert(handled)
-        assert(status == OK)
-        eclair.send(Some("42"), any, 123 msat, any, any, any, Some(112233 sat), Some(2.34))(any[Timeout]).wasCalled(once)
-      }
-  }
-
-  test("'getreceivedinfo'") {
-    val invoice = "lnbc2500u1pvjluezpp5qqqsyqcyq5rqwzqfqqqsyqcyq5rqwzqfqqqsyqcyq5rqwzqfqypqdq5xysxxatsyp3k7enxv4jsxqzpuaztrnwngzn3kdzw5hydlzf03qdgm2hdq27cqv3agm2awhz5se903vruatfhq77w3ls4evs3ch9zw97j25emudupq63nyw24cg27h2rspfj9srp"
-    val defaultPayment = IncomingPayment(PaymentRequest.read(invoice), ByteVector32.One, PaymentType.Standard, 42, IncomingPaymentStatus.Pending)
-    val eclair = mock[Eclair]
-    val notFound = randomBytes32
-    eclair.receivedInfo(notFound)(any) returns Future.successful(None)
-    val pending = randomBytes32
-    eclair.receivedInfo(pending)(any) returns Future.successful(Some(defaultPayment))
-    val expired = randomBytes32
-    eclair.receivedInfo(expired)(any) returns Future.successful(Some(defaultPayment.copy(status = IncomingPaymentStatus.Expired)))
-    val received = randomBytes32
-    eclair.receivedInfo(received)(any) returns Future.successful(Some(defaultPayment.copy(status = IncomingPaymentStatus.Received(42 msat, 45))))
-    val mockService = new MockService(eclair)
-
-    Post("/getreceivedinfo", FormData("paymentHash" -> notFound.toHex).toEntity) ~>
-      addCredentials(BasicHttpCredentials("", mockService.password)) ~>
-      Route.seal(mockService.route) ~>
-      check {
-        assert(handled)
-        assert(status == NotFound)
-        val resp = entityAs[ErrorResponse](Json4sSupport.unmarshaller, ClassTag(classOf[ErrorResponse]))
-        assert(resp == ErrorResponse("Not found"))
-        eclair.receivedInfo(notFound)(any[Timeout]).wasCalled(once)
-      }
-
-    Post("/getreceivedinfo", FormData("paymentHash" -> pending.toHex).toEntity) ~>
-      addCredentials(BasicHttpCredentials("", mockService.password)) ~>
-      Route.seal(mockService.route) ~>
-      check {
-        assert(handled)
-        assert(status == OK)
-        val response = entityAs[String]
-        matchTestJson("received-pending", response)
-        eclair.receivedInfo(pending)(any[Timeout]).wasCalled(once)
-      }
->>>>>>> b36c5ad5
 
     Post("/payinvoice", FormData(Map("invoice" -> invoice))) ~>
       addCredentials(BasicHttpCredentials("", mockPassword)) ~>
@@ -360,33 +296,9 @@
       }
   }
 
-<<<<<<< HEAD
   test("'getreceivedinfo' method should respond HTTP 404 with a JSON encoded response if the element is not found") {
     val mockEclair = mock[Eclair]
     val service = new MockService(mockEclair)
-=======
-  test("'getsentinfo'") {
-    val defaultPayment = OutgoingPayment(UUID.fromString("00000000-0000-0000-0000-000000000000"), UUID.fromString("11111111-1111-1111-1111-111111111111"), None, ByteVector32.Zeroes, PaymentType.Standard, 42 msat, 50 msat, aliceNodeId, 1, None, OutgoingPaymentStatus.Pending)
-    val eclair = mock[Eclair]
-    val pending = UUID.randomUUID()
-    eclair.sentInfo(Left(pending))(any) returns Future.successful(Seq(defaultPayment))
-    val failed = UUID.randomUUID()
-    eclair.sentInfo(Left(failed))(any) returns Future.successful(Seq(defaultPayment.copy(status = OutgoingPaymentStatus.Failed(Nil, 2))))
-    val sent = UUID.randomUUID()
-    eclair.sentInfo(Left(sent))(any) returns Future.successful(Seq(defaultPayment.copy(status = OutgoingPaymentStatus.Succeeded(ByteVector32.One, 5 msat, Nil, 3))))
-    val mockService = new MockService(eclair)
-
-    Post("/getsentinfo", FormData("id" -> pending.toString).toEntity) ~>
-      addCredentials(BasicHttpCredentials("", mockService.password)) ~>
-      Route.seal(mockService.route) ~>
-      check {
-        assert(handled)
-        assert(status == OK)
-        val response = entityAs[String]
-        matchTestJson("sent-pending", response)
-        eclair.sentInfo(Left(pending))(any[Timeout]).wasCalled(once)
-      }
->>>>>>> b36c5ad5
 
     mockEclair.receivedInfo(any[ByteVector32])(any) returns Future.successful(None)
 
@@ -402,139 +314,39 @@
       }
   }
 
-<<<<<<< HEAD
   test("'sendtoroute' method should accept a both a json-encoded AND comma separaterd list of pubkeys") {
-    val rawUUID = "487da196-a4dc-4b1e-92b4-3e5e905e9f3f"
-    val paymentUUID = UUID.fromString(rawUUID)
-=======
-  test("'sendtoroute' method should accept a both a json-encoded AND comma separated list of pubkeys") {
     val payment = SendPaymentToRouteResponse(UUID.fromString("487da196-a4dc-4b1e-92b4-3e5e905e9f3f"), UUID.fromString("2ad8c6d7-99cb-4238-8f67-89024b8eed0d"), None)
-    val expected = """{"paymentId":"487da196-a4dc-4b1e-92b4-3e5e905e9f3f","parentId":"2ad8c6d7-99cb-4238-8f67-89024b8eed0d"}"""
->>>>>>> b36c5ad5
     val externalId = UUID.randomUUID().toString
+    val pr = PaymentRequest(Block.LivenetGenesisBlock.hash, Some(1234 msat), ByteVector32.Zeroes, randomKey, "Some invoice")
     val expectedRoute = List(PublicKey(hex"0217eb8243c95f5a3b7d4c5682d10de354b7007eb59b6807ae407823963c7547a9"), PublicKey(hex"0242a4ae0c5bef18048fbecf995094b74bfb0f7391418d71ed394784373f41e4f3"), PublicKey(hex"026ac9fcd64fb1aa1c491fc490634dc33da41d4a17b554e0adf1b32fee88ee9f28"))
     val csvNodes = "0217eb8243c95f5a3b7d4c5682d10de354b7007eb59b6807ae407823963c7547a9, 0242a4ae0c5bef18048fbecf995094b74bfb0f7391418d71ed394784373f41e4f3, 026ac9fcd64fb1aa1c491fc490634dc33da41d4a17b554e0adf1b32fee88ee9f28"
     val jsonNodes = serialization.write(expectedRoute)
     val mockEclair = mock[Eclair]
     val service = new MockService(mockEclair)
 
-<<<<<<< HEAD
-    mockEclair.sendToRoute(any[Option[String]], any[List[PublicKey]], any[MilliSatoshi], any[ByteVector32], any[CltvExpiryDelta], any[Option[PaymentRequest]])(any[Timeout]) returns Future.successful(paymentUUID)
-
-    Post("/sendtoroute", FormData(Map("route" -> jsonNodes, "amountMsat" -> "1234", "paymentHash" -> ByteVector32.Zeroes.toHex, "finalCltvExpiry" -> "190", "externalId" -> externalId.toString))) ~>
-      addCredentials(BasicHttpCredentials("", mockPassword)) ~>
-=======
-    val eclair = mock[Eclair]
-    eclair.sendToRoute(any[MilliSatoshi], any[Option[MilliSatoshi]], any[Option[String]], any[Option[UUID]], any[PaymentRequest], any[CltvExpiryDelta], any[List[PublicKey]], any[Option[ByteVector32]], any[Option[MilliSatoshi]], any[Option[CltvExpiryDelta]], any[List[PublicKey]])(any[Timeout]) returns Future.successful(payment)
-    val mockService = new MockService(eclair)
-
-    Post("/sendtoroute", FormData("route" -> jsonNodes, "amountMsat" -> "1234", "finalCltvExpiry" -> "190", "externalId" -> externalId.toString, "invoice" -> PaymentRequest.write(pr)).toEntity) ~>
-      addCredentials(BasicHttpCredentials("", mockService.password)) ~>
->>>>>>> b36c5ad5
+    mockEclair.sendToRoute(any[MilliSatoshi], any[Option[MilliSatoshi]], any[Option[String]], any[Option[UUID]], any[PaymentRequest], any[CltvExpiryDelta], any[List[PublicKey]], any[Option[ByteVector32]], any[Option[MilliSatoshi]], any[Option[CltvExpiryDelta]], any[List[PublicKey]])(any[Timeout]) returns Future.successful(payment)
+
+    Post("/sendtoroute", FormData(Map("route" -> jsonNodes, "amountMsat" -> "1234", "finalCltvExpiry" -> "190", "externalId" -> externalId.toString, "invoice" -> PaymentRequest.write(pr)))) ~>
+      addCredentials(BasicHttpCredentials("", mockPassword)) ~>
       addHeader("Content-Type", "application/json") ~>
       HttpService.sealRoute(service.route) ~>
       check {
         assert(handled)
         assert(status == OK)
-<<<<<<< HEAD
-        assert(responseAs[String] == "\"" + rawUUID + "\"")
-        mockEclair.sendToRoute(Some(externalId), expectedRoute, 1234 msat, ByteVector32.Zeroes, CltvExpiryDelta(190), any[Option[PaymentRequest]])(any[Timeout]).wasCalled(once)
+        assert(responseAs[String] == "\"" + payment.paymentId + "\"")
+        mockEclair.sendToRoute(1234 msat, None, Some(externalId), None, pr, CltvExpiryDelta(190), expectedRoute, None, None, None, Nil)(any[Timeout]).wasCalled(once)
       }
 
     // this test uses CSV encoded route
-    Post("/sendtoroute", FormData(Map("route" -> csvNodes, "amountMsat" -> "1234", "paymentHash" -> ByteVector32.One.toHex, "finalCltvExpiry" -> "190"))) ~>
-      addCredentials(BasicHttpCredentials("", mockPassword)) ~>
-=======
-        assert(entityAs[String] == expected)
-        eclair.sendToRoute(1234 msat, None, Some(externalId), None, pr, CltvExpiryDelta(190), expectedRoute, None, None, None, Nil)(any[Timeout]).wasCalled(once)
-      }
-
-    // this test uses CSV encoded route
-    Post("/sendtoroute", FormData("route" -> csvNodes, "amountMsat" -> "1234", "finalCltvExpiry" -> "190", "invoice" -> PaymentRequest.write(pr)).toEntity) ~>
-      addCredentials(BasicHttpCredentials("", mockService.password)) ~>
->>>>>>> b36c5ad5
+    Post("/sendtoroute", FormData(Map("route" -> csvNodes, "amountMsat" -> "1234", "finalCltvExpiry" -> "190", "invoice" -> PaymentRequest.write(pr)))) ~>
+      addCredentials(BasicHttpCredentials("", mockPassword)) ~>
       addHeader("Content-Type", "application/json") ~>
       HttpService.sealRoute(service.route) ~>
       check {
         assert(handled)
         assert(status == OK)
-<<<<<<< HEAD
-        assert(responseAs[String] == "\"" + rawUUID + "\"")
-        mockEclair.sendToRoute(None, expectedRoute, 1234 msat, ByteVector32.One, CltvExpiryDelta(190), any[Option[PaymentRequest]])(any[Timeout]).wasCalled(once)
-=======
-        assert(entityAs[String] == expected)
-        eclair.sendToRoute(1234 msat, None, None, None, pr, CltvExpiryDelta(190), expectedRoute, None, None, None, Nil)(any[Timeout]).wasCalled(once)
-      }
-  }
-
-  test("'networkstats' response should return expected statistics") {
-    val capStat = Stats(30 sat, 12 sat, 14 sat, 20 sat, 40 sat, 46 sat, 48 sat)
-    val cltvStat = Stats(CltvExpiryDelta(32), CltvExpiryDelta(11), CltvExpiryDelta(13), CltvExpiryDelta(22), CltvExpiryDelta(42), CltvExpiryDelta(51), CltvExpiryDelta(53))
-    val feeBaseStat = Stats(32 msat, 11 msat, 13 msat, 22 msat, 42 msat, 51 msat, 53 msat)
-    val feePropStat = Stats(32L, 11L, 13L, 22L, 42L, 51L, 53L)
-    val networkStats = new NetworkStats(1, 2, capStat, cltvStat, feeBaseStat, feePropStat)
-
-    val eclair = mock[Eclair]
-    val mockService = new MockService(eclair)
-    eclair.networkStats()(any[Timeout]) returns Future.successful(Some(networkStats))
-
-    Post("/networkstats") ~>
-      addCredentials(BasicHttpCredentials("", mockService.password)) ~>
-      Route.seal(mockService.route) ~>
-      check {
-        assert(handled)
-        assert(status == OK)
-        val resp = entityAs[String]
-        eclair.networkStats()(any[Timeout]).wasCalled(once)
-        matchTestJson("networkstats", resp)
-      }
-  }
-
-  test("the websocket should return typed objects") {
-    val mockService = new MockService(mock[Eclair])
-    val fixedUUID = UUID.fromString("487da196-a4dc-4b1e-92b4-3e5e905e9f3f")
-    val wsClient = WSProbe()
-
-    WS("/ws", wsClient.flow) ~>
-      addCredentials(BasicHttpCredentials("", mockService.password)) ~>
-      mockService.route ~>
-      check {
-        val pf = PaymentFailed(fixedUUID, ByteVector32.Zeroes, failures = Seq.empty, timestamp = 1553784963659L)
-        val expectedSerializedPf = """{"type":"payment-failed","id":"487da196-a4dc-4b1e-92b4-3e5e905e9f3f","paymentHash":"0000000000000000000000000000000000000000000000000000000000000000","failures":[],"timestamp":1553784963659}"""
-        assert(serialization.write(pf) === expectedSerializedPf)
-        system.eventStream.publish(pf)
-        wsClient.expectMessage(expectedSerializedPf)
-
-        val ps = PaymentSent(fixedUUID, ByteVector32.Zeroes, ByteVector32.One, 25 msat, aliceNodeId, Seq(PaymentSent.PartialPayment(fixedUUID, 21 msat, 1 msat, ByteVector32.Zeroes, None, 1553784337711L)))
-        val expectedSerializedPs = """{"type":"payment-sent","id":"487da196-a4dc-4b1e-92b4-3e5e905e9f3f","paymentHash":"0000000000000000000000000000000000000000000000000000000000000000","paymentPreimage":"0100000000000000000000000000000000000000000000000000000000000000","recipientAmount":25,"recipientNodeId":"03af0ed6052cf28d670665549bc86f4b721c9fdb309d40c58f5811f63966e005d0","parts":[{"id":"487da196-a4dc-4b1e-92b4-3e5e905e9f3f","amount":21,"feesPaid":1,"toChannelId":"0000000000000000000000000000000000000000000000000000000000000000","timestamp":1553784337711}]}"""
-        assert(serialization.write(ps) === expectedSerializedPs)
-        system.eventStream.publish(ps)
-        wsClient.expectMessage(expectedSerializedPs)
-
-        val prel = ChannelPaymentRelayed(21 msat, 20 msat, ByteVector32.Zeroes, ByteVector32.Zeroes, ByteVector32.One, 1553784963659L)
-        val expectedSerializedPrel = """{"type":"payment-relayed","amountIn":21,"amountOut":20,"paymentHash":"0000000000000000000000000000000000000000000000000000000000000000","fromChannelId":"0000000000000000000000000000000000000000000000000000000000000000","toChannelId":"0100000000000000000000000000000000000000000000000000000000000000","timestamp":1553784963659}"""
-        assert(serialization.write(prel) === expectedSerializedPrel)
-        system.eventStream.publish(prel)
-        wsClient.expectMessage(expectedSerializedPrel)
-
-        val ptrel = TrampolinePaymentRelayed(ByteVector32.Zeroes, Seq(PaymentRelayed.Part(21 msat, ByteVector32.Zeroes)), Seq(PaymentRelayed.Part(8 msat, ByteVector32.Zeroes), PaymentRelayed.Part(10 msat, ByteVector32.One)), 1553784963659L)
-        val expectedSerializedPtrel = """{"type":"trampoline-payment-relayed","paymentHash":"0000000000000000000000000000000000000000000000000000000000000000","incoming":[{"amount":21,"channelId":"0000000000000000000000000000000000000000000000000000000000000000"}],"outgoing":[{"amount":8,"channelId":"0000000000000000000000000000000000000000000000000000000000000000"},{"amount":10,"channelId":"0100000000000000000000000000000000000000000000000000000000000000"}],"timestamp":1553784963659}"""
-        assert(serialization.write(ptrel) === expectedSerializedPtrel)
-        system.eventStream.publish(ptrel)
-        wsClient.expectMessage(expectedSerializedPtrel)
-
-        val precv = PaymentReceived(ByteVector32.Zeroes, Seq(PaymentReceived.PartialPayment(21 msat, ByteVector32.Zeroes, 1553784963659L)))
-        val expectedSerializedPrecv = """{"type":"payment-received","paymentHash":"0000000000000000000000000000000000000000000000000000000000000000","parts":[{"amount":21,"fromChannelId":"0000000000000000000000000000000000000000000000000000000000000000","timestamp":1553784963659}]}"""
-        assert(serialization.write(precv) === expectedSerializedPrecv)
-        system.eventStream.publish(precv)
-        wsClient.expectMessage(expectedSerializedPrecv)
-
-        val pset = PaymentSettlingOnChain(fixedUUID, 21 msat, ByteVector32.One, timestamp = 1553785442676L)
-        val expectedSerializedPset = """{"type":"payment-settling-onchain","id":"487da196-a4dc-4b1e-92b4-3e5e905e9f3f","amount":21,"paymentHash":"0100000000000000000000000000000000000000000000000000000000000000","timestamp":1553785442676}"""
-        assert(serialization.write(pset) === expectedSerializedPset)
-        system.eventStream.publish(pset)
-        wsClient.expectMessage(expectedSerializedPset)
->>>>>>> b36c5ad5
+        assert(responseAs[String] == "\"" + payment.paymentId + "\"")
+        mockEclair.sendToRoute(1234 msat, None, None, None, pr, CltvExpiryDelta(190), expectedRoute, None, None, None, Nil)(any[Timeout]).wasCalled(once)
       }
   }
 
