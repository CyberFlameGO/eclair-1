<!--
  ~ Copyright 2019 ACINQ SAS
  ~
  ~ Licensed under the Apache License, Version 2.0 (the "License");
  ~ you may not use this file except in compliance with the License.
  ~ You may obtain a copy of the License at
  ~
  ~     http://www.apache.org/licenses/LICENSE-2.0
  ~
  ~ Unless required by applicable law or agreed to in writing, software
  ~ distributed under the License is distributed on an "AS IS" BASIS,
  ~ WITHOUT WARRANTIES OR CONDITIONS OF ANY KIND, either express or implied.
  ~ See the License for the specific language governing permissions and
  ~ limitations under the License.
  -->

<project xmlns="http://maven.apache.org/POM/4.0.0" xmlns:xsi="http://www.w3.org/2001/XMLSchema-instance"
         xsi:schemaLocation="http://maven.apache.org/POM/4.0.0 http://maven.apache.org/xsd/maven-4.0.0.xsd">
    <modelVersion>4.0.0</modelVersion>

    <groupId>fr.acinq.eclair</groupId>
    <artifactId>eclair_2.11</artifactId>
<<<<<<< HEAD
    <version>0.4.12-android-phoenix</version>
=======
    <version>0.4.13-android</version>
>>>>>>> 18926b1a
    <packaging>pom</packaging>

    <modules>
        <module>eclair-core</module>
        <module>eclair-node</module>
    </modules>

    <description>A scala implementation of the Lightning Network</description>
    <url>https://github.com/ACINQ/eclair</url>
    <name>${project.artifactId}</name>

    <licenses>
        <license>
            <url>https://raw.githubusercontent.com/ACINQ/eclair/master/LICENSE</url>
            <name>Apache License</name>
            <distribution>repo</distribution>
        </license>
    </licenses>

    <scm>
        <connection>scm:git:git@github.com:ACINQ/eclair.git</connection>
        <developerConnection>scm:git:git@github.com:ACINQ/eclair.git</developerConnection>
        <url>git@github.com:ACINQ/eclair.git</url>
    </scm>

    <developers>
        <developer>
            <id>dpad85</id>
        </developer>
        <developer>
            <id>pm47</id>
        </developer>
        <developer>
            <id>sstone</id>
        </developer>
    </developers>

    <properties>
        <project.build.outputTimestamp>2020-01-01T00:00:00Z</project.build.outputTimestamp>
        <project.build.sourceEncoding>UTF-8</project.build.sourceEncoding>
        <maven.compiler.source>1.7</maven.compiler.source>
        <maven.compiler.target>1.7</maven.compiler.target>
        <scala.version>2.11.12</scala.version>
        <scala.version.short>2.11</scala.version.short>
	    <akka.version>2.3.14</akka.version>
	    <akka.http.version>10.0.11</akka.http.version>
        <sttp.version>1.3.9</sttp.version>
        <bitcoinlib.version>0.18</bitcoinlib.version>
        <guava.version>24.0-android</guava.version>
        <kamon.version>2.1.0</kamon.version>
    </properties>

    <build>
        <pluginManagement>
            <plugins>
                <plugin>
                    <groupId>org.apache.maven.plugins</groupId>
                    <artifactId>maven-dependency-plugin</artifactId>
                    <version>3.0.2</version>
                    <executions>
                        <execution>
                            <phase>package</phase>
                            <goals>
                                <goal>copy-dependencies</goal>
                            </goals>
                            <configuration>
                                <outputDirectory>${project.build.directory}/lib</outputDirectory>
                            </configuration>
                        </execution>
                    </executions>
                </plugin>
                <plugin>
                    <groupId>org.apache.maven.plugins</groupId>
                    <artifactId>maven-jar-plugin</artifactId>
                    <version>3.2.0</version>
                </plugin>
            </plugins>
        </pluginManagement>
        <plugins>
            <plugin>
                <artifactId>maven-assembly-plugin</artifactId>
                <version>3.2.0</version>
                <inherited>true</inherited>
            </plugin>
            <plugin>
                <groupId>org.codehaus.mojo</groupId>
                <artifactId>versions-maven-plugin</artifactId>
                <version>2.3</version>
            </plugin>
            <plugin>
                <groupId>pl.project13.maven</groupId>
                <artifactId>git-commit-id-plugin</artifactId>
                <version>2.2.3</version>
                <executions>
                    <execution>
                        <goals>
                            <goal>revision</goal>
                        </goals>
                        <configuration>
                            <failOnNoGitDirectory>false</failOnNoGitDirectory>
                        </configuration>
                    </execution>
                </executions>
            </plugin>
            <plugin>
                <groupId>net.alchim31.maven</groupId>
                <artifactId>scala-maven-plugin</artifactId>
                <version>3.4.2</version>
                <configuration>
                    <args combine.children="append">
                        <arg>-deprecation</arg>
                        <arg>-feature</arg>
                        <arg>-language:postfixOps</arg>
                        <arg>-language:implicitConversions</arg>
                        <arg>-Xfatal-warnings</arg>
                        <arg>-unchecked</arg>
                        <arg>-Xmax-classfile-name</arg>
                        <arg>140</arg>
			<!-- needed to compile Scala code on JDK9+ -->
                        <arg>-nobootcp</arg>
                    </args>
                    <jvmArgs>
                        <jvmArg>-Xmx1024m</jvmArg>
                        <jvmArg>-Xms1024m</jvmArg>
                        <jvmArg>-Xss32m</jvmArg>
                    </jvmArgs>
                    <scalaCompatVersion>${scala.version.short}</scalaCompatVersion>
                </configuration>
                <executions>
                    <execution>
                        <id>scalac</id>
                        <goals>
                            <goal>compile</goal>
                            <goal>testCompile</goal>
                        </goals>
                    </execution>
                    <execution>
                        <id>scaladoc</id>
                        <goals>
                            <goal>doc-jar</goal>
                        </goals>
                        <configuration>
                            <skip>${maven.test.skip}</skip>
                            <args>
                                <arg>-no-link-warnings</arg>
                            </args>
                        </configuration>
                    </execution>
                </executions>
            </plugin>
            <plugin>
                <groupId>org.apache.maven.plugins</groupId>
                <artifactId>maven-source-plugin</artifactId>
                <version>3.2.0</version>
                <executions>
                    <execution>
                        <id>attach-sources</id>
                        <goals>
                            <goal>jar</goal>
                        </goals>
                    </execution>
                </executions>
            </plugin>
            <plugin>
                <groupId>org.codehaus.mojo</groupId>
                <artifactId>build-helper-maven-plugin</artifactId>
                <version>3.0.0</version>
                <executions>
                    <execution>
                        <id>add-source</id>
                        <phase>generate-sources</phase>
                        <goals>
                            <goal>add-source</goal>
                        </goals>
                        <configuration>
                            <sources>
                                <source>src/main/scala</source>
                            </sources>
                        </configuration>
                    </execution>
                    <execution>
                        <id>add-test-source</id>
                        <phase>generate-test-sources</phase>
                        <goals>
                            <goal>add-test-source</goal>
                        </goals>
                        <configuration>
                            <sources>
                                <source>src/test/scala</source>
                            </sources>
                        </configuration>
                    </execution>
                </executions>
            </plugin>
            <!-- disable surefire -->
            <plugin>
                <groupId>org.apache.maven.plugins</groupId>
                <artifactId>maven-surefire-plugin</artifactId>
                <version>2.20</version>
                <configuration>
                    <skipTests>true</skipTests>
                </configuration>
            </plugin>
            <!-- enable scalatest -->
            <plugin>
                <groupId>org.scalatest</groupId>
                <artifactId>scalatest-maven-plugin</artifactId>
                <version>2.0.0</version>
                <configuration>
                    <parallel>true</parallel>
                    <systemProperties>
                        <buildDirectory>${project.build.directory}</buildDirectory>
                    </systemProperties>
                    <argLine>-Xmx1024m -Dfile.encoding=UTF-8</argLine>
                </configuration>
                <executions>
                    <execution>
                        <id>test</id>
                        <goals>
                            <goal>test</goal>
                        </goals>
                    </execution>
                </executions>
            </plugin>
            <plugin>
                <groupId>org.scoverage</groupId>
                <artifactId>scoverage-maven-plugin</artifactId>
                <version>1.4.0-RC1</version>
                <configuration>
                    <skip>${maven.test.skip}</skip>
                    <scalaVersion>${scala.version}</scalaVersion>
                </configuration>
            </plugin>
        </plugins>
    </build>

    <repositories>
        <repository>
            <id>sonatype snapshots</id>
            <url>https://oss.sonatype.org/content/repositories/snapshots/</url>
        </repository>
    </repositories>

    <dependencies>
        <dependency>
            <groupId>org.scala-lang</groupId>
            <artifactId>scala-library</artifactId>
            <version>${scala.version}</version>
        </dependency>
        <dependency>
            <groupId>org.scalatest</groupId>
            <artifactId>scalatest_${scala.version.short}</artifactId>
            <version>3.1.1</version>
            <scope>test</scope>
        </dependency>
    </dependencies>
</project><|MERGE_RESOLUTION|>--- conflicted
+++ resolved
@@ -20,11 +20,7 @@
 
     <groupId>fr.acinq.eclair</groupId>
     <artifactId>eclair_2.11</artifactId>
-<<<<<<< HEAD
-    <version>0.4.12-android-phoenix</version>
-=======
-    <version>0.4.13-android</version>
->>>>>>> 18926b1a
+    <version>0.4.13-android-phoenix-SNAPSHOT</version>
     <packaging>pom</packaging>
 
     <modules>
