/*
 * Copyright 2019 ACINQ SAS
 *
 * Licensed under the Apache License, Version 2.0 (the "License");
 * you may not use this file except in compliance with the License.
 * You may obtain a copy of the License at
 *
 *     http://www.apache.org/licenses/LICENSE-2.0
 *
 * Unless required by applicable law or agreed to in writing, software
 * distributed under the License is distributed on an "AS IS" BASIS,
 * WITHOUT WARRANTIES OR CONDITIONS OF ANY KIND, either express or implied.
 * See the License for the specific language governing permissions and
 * limitations under the License.
 */

package fr.acinq.eclair.db

import java.io.File
import java.nio.file._
import java.sql.{Connection, DriverManager}
import java.util.UUID

import akka.actor.ActorSystem
import com.typesafe.config.Config
import fr.acinq.eclair.db.pg.PgUtils.LockType.LockType
import fr.acinq.eclair.db.pg.PgUtils._
import fr.acinq.eclair.db.pg._
import fr.acinq.eclair.db.sqlite._
import grizzled.slf4j.Logging
<<<<<<< HEAD
=======
import javax.sql.DataSource

import scala.concurrent.duration._
>>>>>>> b63c4aa5

trait Databases {

  val network: NetworkDb

  val audit: AuditDb

  val channels: ChannelsDb

  val peers: PeersDb

  val payments: PaymentsDb

  val pendingRelay: PendingRelayDb
}

object Databases extends Logging {

  trait FileBackup { this: Databases =>
    def backup(backupFile: File): Unit
  }

  trait ExclusiveLock { this: Databases =>
    def obtainExclusiveLock(): Unit
  }

  def init(dbConfig: Config, instanceId: UUID, datadir: File, chaindir: File, db: Option[Databases] = None)(implicit system: ActorSystem): Databases = {
    db match {
      case Some(d) => d
      case None =>
        dbConfig.getString("driver") match {
          case "sqlite" => Databases.sqliteJDBC(chaindir)
          case "postgres" =>
            val pg = Databases.setupPgDatabases(dbConfig, instanceId, datadir, { ex =>
              logger.error("fatal error: Cannot obtain lock on the database.\n", ex)
              sys.exit(-2)
            })
            if (LockType(dbConfig.getString("postgres.lock-type")) == LockType.LEASE) {
              val dbLockLeaseRenewInterval = dbConfig.getDuration("postgres.lease.renew-interval").toSeconds.seconds
              val dbLockLeaseInterval = dbConfig.getDuration("postgres.lease.interval").toSeconds.seconds
              if (dbLockLeaseInterval <= dbLockLeaseRenewInterval)
                throw new RuntimeException("Invalid configuration: `db.postgres.lease.interval` must be greater than `db.postgres.lease.renew-interval`")
              import system.dispatcher
              system.scheduler.scheduleWithFixedDelay(dbLockLeaseRenewInterval, dbLockLeaseRenewInterval)(new Runnable {
                override def run(): Unit = {
                  try {
                    pg.obtainExclusiveLock()
                  } catch {
                    case e: Throwable =>
                      logger.error("fatal error: Cannot obtain the database lease.\n", e)
                      sys.exit(-1)
                  }
                }
              })
            }
            pg
          case driver => throw new RuntimeException(s"Unknown database driver `$driver`")
        }
    }
  }

  /**
   * Given a parent folder it creates or loads all the databases from a JDBC connection
   *
   * @param dbdir
   * @return
   */
  def sqliteJDBC(dbdir: File): Databases = {
    dbdir.mkdir()
    var sqliteEclair: Connection = null
    var sqliteNetwork: Connection = null
    var sqliteAudit: Connection = null
    try {
      sqliteEclair = DriverManager.getConnection(s"jdbc:sqlite:${new File(dbdir, "eclair.sqlite")}")
      sqliteNetwork = DriverManager.getConnection(s"jdbc:sqlite:${new File(dbdir, "network.sqlite")}")
      sqliteAudit = DriverManager.getConnection(s"jdbc:sqlite:${new File(dbdir, "audit.sqlite")}")
      SqliteUtils.obtainExclusiveLock(sqliteEclair) // there should only be one process writing to this file
      logger.info("successful lock on eclair.sqlite")
      sqliteDatabaseByConnections(sqliteAudit, sqliteNetwork, sqliteEclair)
    } catch {
      case t: Throwable => {
        logger.error("could not create connection to sqlite databases: ", t)
        if (sqliteEclair != null) sqliteEclair.close()
        if (sqliteNetwork != null) sqliteNetwork.close()
        if (sqliteAudit != null) sqliteAudit.close()
        throw t
      }
    }
  }

  def postgresJDBC(database: String, host: String, port: Int,
                   username: Option[String], password: Option[String],
                   poolProperties: Map[String, Long],
                   instanceId: UUID,
                   databaseLeaseInterval: FiniteDuration,
                   lockExceptionHandler: LockExceptionHandler = { _ => () },
                   lockType: LockType = LockType.NONE, datadir: File): Databases with ExclusiveLock = {
    val url = s"jdbc:postgresql://${host}:${port}/${database}"

    checkIfDatabaseUrlIsUnchanged(url, datadir)

    implicit val lock: DatabaseLock = lockType match {
      case LockType.NONE => NoLock
      case LockType.LEASE => LeaseLock(instanceId, databaseLeaseInterval, lockExceptionHandler)
      case _ => throw new RuntimeException(s"Unknown postgres lock type: `$lockType`")
    }

    import com.zaxxer.hikari.{HikariConfig, HikariDataSource}

    val config = new HikariConfig()
    config.setJdbcUrl(url)
    username.foreach(config.setUsername)
    password.foreach(config.setPassword)
    poolProperties.get("max-size").foreach(x => config.setMaximumPoolSize(x.toInt))
    poolProperties.get("connection-timeout").foreach(config.setConnectionTimeout)
    poolProperties.get("idle-timeout").foreach(config.setIdleTimeout)
    poolProperties.get("max-life-time").foreach(config.setMaxLifetime)

    implicit val ds: DataSource = new HikariDataSource(config)

    val databases = new Databases with ExclusiveLock {
      override val network = new PgNetworkDb
      override val audit = new PgAuditDb
      override val channels = new PgChannelsDb
      override val peers = new PgPeersDb
      override val payments = new PgPaymentsDb
      override val pendingRelay = new PgPendingRelayDb
      override def obtainExclusiveLock(): Unit = lock.obtainExclusiveLock
    }
    databases.obtainExclusiveLock()
    databases
  }

  def sqliteDatabaseByConnections(auditJdbc: Connection, networkJdbc: Connection, eclairJdbc: Connection): Databases = new Databases with FileBackup {
    override val network = new SqliteNetworkDb(networkJdbc)
    override val audit = new SqliteAuditDb(auditJdbc)
    override val channels = new SqliteChannelsDb(eclairJdbc)
    override val peers = new SqlitePeersDb(eclairJdbc)
    override val payments = new SqlitePaymentsDb(eclairJdbc)
    override val pendingRelay = new SqlitePendingRelayDb(eclairJdbc)
    override def backup(backupFile: File): Unit = {

      SqliteUtils.using(eclairJdbc.createStatement()) {
        statement => {
          statement.executeUpdate(s"backup to ${backupFile.getAbsolutePath}")
        }
      }

    }
  }

  def setupPgDatabases(dbConfig: Config, instanceId: UUID, datadir: File, lockExceptionHandler: LockExceptionHandler): Databases with ExclusiveLock = {
    val database = dbConfig.getString("postgres.database")
    val host = dbConfig.getString("postgres.host")
    val port = dbConfig.getInt("postgres.port")
    val username = if (dbConfig.getIsNull("postgres.username") || dbConfig.getString("postgres.username").isEmpty)
      None
    else
      Some(dbConfig.getString("postgres.username"))
    val password = if (dbConfig.getIsNull("postgres.password") || dbConfig.getString("postgres.password").isEmpty)
      None
    else
      Some(dbConfig.getString("postgres.password"))
    val properties = {
      val poolConfig = dbConfig.getConfig("postgres.pool")
      Map.empty
        .updated("max-size", poolConfig.getInt("max-size").toLong)
        .updated("connection-timeout", poolConfig.getDuration("connection-timeout").toMillis)
        .updated("idle-timeout", poolConfig.getDuration("idle-timeout").toMillis)
        .updated("max-life-time", poolConfig.getDuration("max-life-time").toMillis)

    }
    val lockType = LockType(dbConfig.getString("postgres.lock-type"))
    val leaseInterval = dbConfig.getDuration("postgres.lease.interval").toSeconds.seconds

    Databases.postgresJDBC(
      database = database, host = host, port = port,
      username = username, password = password,
      poolProperties = properties,
      instanceId = instanceId,
      databaseLeaseInterval = leaseInterval,
      lockExceptionHandler = lockExceptionHandler, lockType = lockType, datadir = datadir
    )
  }

  private def checkIfDatabaseUrlIsUnchanged(url: String, datadir: File ): Unit = {
    val urlFile = new File(datadir, "last_jdbcurl")

    def readString(path: Path): String = Files.readAllLines(path).get(0)

    def writeString(path: Path, string: String): Unit = Files.write(path, java.util.Arrays.asList(string))

    if (urlFile.exists()) {
      val oldUrl = readString(urlFile.toPath)
      if (oldUrl != url)
        throw new RuntimeException(s"The database URL has changed since the last start. It was `$oldUrl`, now it's `$url`")
    } else {
      writeString(urlFile.toPath, url)
    }
  }

}<|MERGE_RESOLUTION|>--- conflicted
+++ resolved
@@ -23,17 +23,8 @@
 
 import akka.actor.ActorSystem
 import com.typesafe.config.Config
-import fr.acinq.eclair.db.pg.PgUtils.LockType.LockType
-import fr.acinq.eclair.db.pg.PgUtils._
-import fr.acinq.eclair.db.pg._
 import fr.acinq.eclair.db.sqlite._
 import grizzled.slf4j.Logging
-<<<<<<< HEAD
-=======
-import javax.sql.DataSource
-
-import scala.concurrent.duration._
->>>>>>> b63c4aa5
 
 trait Databases {
 
@@ -66,30 +57,6 @@
       case None =>
         dbConfig.getString("driver") match {
           case "sqlite" => Databases.sqliteJDBC(chaindir)
-          case "postgres" =>
-            val pg = Databases.setupPgDatabases(dbConfig, instanceId, datadir, { ex =>
-              logger.error("fatal error: Cannot obtain lock on the database.\n", ex)
-              sys.exit(-2)
-            })
-            if (LockType(dbConfig.getString("postgres.lock-type")) == LockType.LEASE) {
-              val dbLockLeaseRenewInterval = dbConfig.getDuration("postgres.lease.renew-interval").toSeconds.seconds
-              val dbLockLeaseInterval = dbConfig.getDuration("postgres.lease.interval").toSeconds.seconds
-              if (dbLockLeaseInterval <= dbLockLeaseRenewInterval)
-                throw new RuntimeException("Invalid configuration: `db.postgres.lease.interval` must be greater than `db.postgres.lease.renew-interval`")
-              import system.dispatcher
-              system.scheduler.scheduleWithFixedDelay(dbLockLeaseRenewInterval, dbLockLeaseRenewInterval)(new Runnable {
-                override def run(): Unit = {
-                  try {
-                    pg.obtainExclusiveLock()
-                  } catch {
-                    case e: Throwable =>
-                      logger.error("fatal error: Cannot obtain the database lease.\n", e)
-                      sys.exit(-1)
-                  }
-                }
-              })
-            }
-            pg
           case driver => throw new RuntimeException(s"Unknown database driver `$driver`")
         }
     }
@@ -124,49 +91,6 @@
     }
   }
 
-  def postgresJDBC(database: String, host: String, port: Int,
-                   username: Option[String], password: Option[String],
-                   poolProperties: Map[String, Long],
-                   instanceId: UUID,
-                   databaseLeaseInterval: FiniteDuration,
-                   lockExceptionHandler: LockExceptionHandler = { _ => () },
-                   lockType: LockType = LockType.NONE, datadir: File): Databases with ExclusiveLock = {
-    val url = s"jdbc:postgresql://${host}:${port}/${database}"
-
-    checkIfDatabaseUrlIsUnchanged(url, datadir)
-
-    implicit val lock: DatabaseLock = lockType match {
-      case LockType.NONE => NoLock
-      case LockType.LEASE => LeaseLock(instanceId, databaseLeaseInterval, lockExceptionHandler)
-      case _ => throw new RuntimeException(s"Unknown postgres lock type: `$lockType`")
-    }
-
-    import com.zaxxer.hikari.{HikariConfig, HikariDataSource}
-
-    val config = new HikariConfig()
-    config.setJdbcUrl(url)
-    username.foreach(config.setUsername)
-    password.foreach(config.setPassword)
-    poolProperties.get("max-size").foreach(x => config.setMaximumPoolSize(x.toInt))
-    poolProperties.get("connection-timeout").foreach(config.setConnectionTimeout)
-    poolProperties.get("idle-timeout").foreach(config.setIdleTimeout)
-    poolProperties.get("max-life-time").foreach(config.setMaxLifetime)
-
-    implicit val ds: DataSource = new HikariDataSource(config)
-
-    val databases = new Databases with ExclusiveLock {
-      override val network = new PgNetworkDb
-      override val audit = new PgAuditDb
-      override val channels = new PgChannelsDb
-      override val peers = new PgPeersDb
-      override val payments = new PgPaymentsDb
-      override val pendingRelay = new PgPendingRelayDb
-      override def obtainExclusiveLock(): Unit = lock.obtainExclusiveLock
-    }
-    databases.obtainExclusiveLock()
-    databases
-  }
-
   def sqliteDatabaseByConnections(auditJdbc: Connection, networkJdbc: Connection, eclairJdbc: Connection): Databases = new Databases with FileBackup {
     override val network = new SqliteNetworkDb(networkJdbc)
     override val audit = new SqliteAuditDb(auditJdbc)
@@ -183,40 +107,6 @@
       }
 
     }
-  }
-
-  def setupPgDatabases(dbConfig: Config, instanceId: UUID, datadir: File, lockExceptionHandler: LockExceptionHandler): Databases with ExclusiveLock = {
-    val database = dbConfig.getString("postgres.database")
-    val host = dbConfig.getString("postgres.host")
-    val port = dbConfig.getInt("postgres.port")
-    val username = if (dbConfig.getIsNull("postgres.username") || dbConfig.getString("postgres.username").isEmpty)
-      None
-    else
-      Some(dbConfig.getString("postgres.username"))
-    val password = if (dbConfig.getIsNull("postgres.password") || dbConfig.getString("postgres.password").isEmpty)
-      None
-    else
-      Some(dbConfig.getString("postgres.password"))
-    val properties = {
-      val poolConfig = dbConfig.getConfig("postgres.pool")
-      Map.empty
-        .updated("max-size", poolConfig.getInt("max-size").toLong)
-        .updated("connection-timeout", poolConfig.getDuration("connection-timeout").toMillis)
-        .updated("idle-timeout", poolConfig.getDuration("idle-timeout").toMillis)
-        .updated("max-life-time", poolConfig.getDuration("max-life-time").toMillis)
-
-    }
-    val lockType = LockType(dbConfig.getString("postgres.lock-type"))
-    val leaseInterval = dbConfig.getDuration("postgres.lease.interval").toSeconds.seconds
-
-    Databases.postgresJDBC(
-      database = database, host = host, port = port,
-      username = username, password = password,
-      poolProperties = properties,
-      instanceId = instanceId,
-      databaseLeaseInterval = leaseInterval,
-      lockExceptionHandler = lockExceptionHandler, lockType = lockType, datadir = datadir
-    )
   }
 
   private def checkIfDatabaseUrlIsUnchanged(url: String, datadir: File ): Unit = {
