--- conflicted
+++ resolved
@@ -66,7 +66,13 @@
     case d: Peer.SendSwapInRequest =>
       getPeer(d.nodeId) match {
         case Some(peer) => peer forward d
-        case None       => sender ! Status.Failure(new RuntimeException("peer not found"))
+        case None => sender ! Status.Failure(new RuntimeException("peer not found"))
+      }
+
+    case d: Peer.SendSwapOutRequest =>
+      getPeer(d.nodeId) match {
+        case Some(peer) => peer forward d
+        case None => sender ! Status.Failure(new RuntimeException("peer not found"))
       }
 
     case o: Peer.OpenChannel =>
@@ -75,17 +81,7 @@
         case None => sender ! Status.Failure(new RuntimeException("no connection to peer"))
       }
 
-<<<<<<< HEAD
-    case d: Peer.SendSwapOutRequest =>
-      getPeer(d.nodeId) match {
-        case Some(peer) => peer forward d
-        case None       => sender ! Status.Failure(new RuntimeException("peer not found"))
-      }
-
-    case auth@Authenticator.Authenticated(_, _, remoteNodeId, _, _, _) =>
-=======
     case authenticated: PeerConnection.Authenticated =>
->>>>>>> e7ac433a
       // if this is an incoming connection, we might not yet have created the peer
       val peer = createOrGetPeer(authenticated.remoteNodeId, offlineChannels = Set.empty)
       authenticated.peerConnection ! PeerConnection.InitializeConnection(peer)
