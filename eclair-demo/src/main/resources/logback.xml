--- conflicted
+++ resolved
@@ -9,9 +9,6 @@
         </encoder>
     </appender>
 
-<<<<<<< HEAD
-    <root level="INFO">
-=======
     <appender name="CHANNEL" class="ch.qos.logback.core.ConsoleAppender">
         <target>System.out</target>
         <withJansi>false</withJansi>
@@ -45,7 +42,6 @@
     <root level="DEBUG">
         <appender-ref ref="CHANNEL"/>
         <appender-ref ref="BLOCKCHAIN"/>
->>>>>>> 0b830a6b
         <appender-ref ref="CONSOLE"/>
     </root>
 
