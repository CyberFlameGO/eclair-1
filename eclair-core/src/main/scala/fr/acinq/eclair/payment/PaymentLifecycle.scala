/*
 * Copyright 2019 ACINQ SAS
 *
 * Licensed under the Apache License, Version 2.0 (the "License");
 * you may not use this file except in compliance with the License.
 * You may obtain a copy of the License at
 *
 *     http://www.apache.org/licenses/LICENSE-2.0
 *
 * Unless required by applicable law or agreed to in writing, software
 * distributed under the License is distributed on an "AS IS" BASIS,
 * WITHOUT WARRANTIES OR CONDITIONS OF ANY KIND, either express or implied.
 * See the License for the specific language governing permissions and
 * limitations under the License.
 */

package fr.acinq.eclair.payment

import java.util.UUID

import akka.actor.{ActorContext, ActorRef, FSM, Props, Status}
import fr.acinq.bitcoin.ByteVector32
import fr.acinq.bitcoin.Crypto.PublicKey
import fr.acinq.eclair._
<<<<<<< HEAD
import fr.acinq.eclair.blockchain.WatchEventSpentBasic
import fr.acinq.eclair.channel.{BITCOIN_FUNDING_EXTERNAL_CHANNEL_SPENT, CMD_ADD_HTLC, Register}
=======
import fr.acinq.eclair.channel.{CMD_ADD_HTLC, Register, Upstream}
>>>>>>> fbdb369e
import fr.acinq.eclair.crypto.{Sphinx, TransportHandler}
import fr.acinq.eclair.db.{OutgoingPayment, OutgoingPaymentStatus, PaymentsDb}
import fr.acinq.eclair.payment.PaymentInitiator.SendPaymentRequest
import fr.acinq.eclair.payment.PaymentLifecycle._
import fr.acinq.eclair.payment.PaymentRequest.ExtraHop
import fr.acinq.eclair.payment.PaymentSent.PartialPayment
import fr.acinq.eclair.router._
import fr.acinq.eclair.wire.Onion._
import fr.acinq.eclair.wire._
import scodec.Attempt
import scodec.bits.ByteVector

import scala.compat.Platform
import scala.util.{Failure, Success}

/**
 * Created by PM on 26/08/2016.
 */

class PaymentLifecycle(nodeParams: NodeParams, progressHandler: PaymentProgressHandler, router: ActorRef, register: ActorRef) extends FSM[PaymentLifecycle.State, PaymentLifecycle.Data] {

  val id = progressHandler.id

  startWith(WAITING_FOR_REQUEST, WaitingForRequest)

  when(WAITING_FOR_REQUEST) {
    case Event(c: SendPaymentToRoute, WaitingForRequest) =>
      val send = SendPayment(c.paymentHash, c.hops.last, c.finalPayload, maxAttempts = 1)
      router ! FinalizeRoute(c.hops)
      progressHandler.onSend()
      goto(WAITING_FOR_ROUTE) using WaitingForRoute(sender, send, failures = Nil)

    case Event(c: SendPayment, WaitingForRequest) =>
      router ! RouteRequest(nodeParams.nodeId, c.targetNodeId, c.finalPayload.amount, c.assistedRoutes, routeParams = c.routeParams)
      progressHandler.onSend()
      goto(WAITING_FOR_ROUTE) using WaitingForRoute(sender, c, failures = Nil)
  }

  when(WAITING_FOR_ROUTE) {
    case Event(RouteResponse(hops, ignoreNodes, ignoreChannels), WaitingForRoute(s, c, failures)) =>
      log.info(s"route found: attempt=${failures.size + 1}/${c.maxAttempts} route=${hops.map(_.nextNodeId).mkString("->")} channels=${hops.map(_.lastUpdate.shortChannelId).mkString("->")}")
      val firstHop = hops.head
      val (cmd, sharedSecrets) = buildCommand(id, c.paymentHash, hops, c.finalPayload)
      register ! Register.ForwardShortId(firstHop.lastUpdate.shortChannelId, cmd)
      goto(WAITING_FOR_PAYMENT_COMPLETE) using WaitingForComplete(s, c, cmd, failures, sharedSecrets, ignoreNodes, ignoreChannels, hops)

    case Event(Status.Failure(t), WaitingForRoute(s, c, failures)) =>
      progressHandler.onFailure(s, PaymentFailed(id, c.paymentHash, failures :+ LocalFailure(t)))(context)
      stop(FSM.Normal)
  }

  when(WAITING_FOR_PAYMENT_COMPLETE) {
    case Event("ok", _) => stay

    case Event(fulfill: UpdateFulfillHtlc, WaitingForComplete(s, c, cmd, _, _, _, _, route)) =>
      val p = PartialPayment(id, c.finalPayload.amount, cmd.amount - c.finalPayload.amount, fulfill.channelId, Some(route))
      progressHandler.onSuccess(s, PaymentSent(id, c.paymentHash, fulfill.paymentPreimage, p :: Nil))(context)
      stop(FSM.Normal)

    case Event(fail: UpdateFailHtlc, WaitingForComplete(s, c, _, failures, sharedSecrets, ignoreNodes, ignoreChannels, hops)) =>
      Sphinx.FailurePacket.decrypt(fail.reason, sharedSecrets) match {
        case Success(e@Sphinx.DecryptedFailurePacket(nodeId, failureMessage)) if nodeId == c.targetNodeId =>
          // if destination node returns an error, we fail the payment immediately
          log.warning(s"received an error message from target nodeId=$nodeId, failing the payment (failure=$failureMessage)")
          progressHandler.onFailure(s, PaymentFailed(id, c.paymentHash, failures :+ RemoteFailure(hops, e)))(context)
          stop(FSM.Normal)
        case res if failures.size + 1 >= c.maxAttempts =>
          // otherwise we never try more than maxAttempts, no matter the kind of error returned
          val failure = res match {
            case Success(e@Sphinx.DecryptedFailurePacket(nodeId, failureMessage)) =>
              log.info(s"received an error message from nodeId=$nodeId (failure=$failureMessage)")
              RemoteFailure(hops, e)
            case Failure(t) =>
              log.warning(s"cannot parse returned error: ${t.getMessage}")
              UnreadableRemoteFailure(hops)
          }
          log.warning(s"too many failed attempts, failing the payment")
          progressHandler.onFailure(s, PaymentFailed(id, c.paymentHash, failures :+ failure))(context)
          stop(FSM.Normal)
        case Failure(t) =>
          log.warning(s"cannot parse returned error: ${t.getMessage}")
          // in that case we don't know which node is sending garbage, let's try to blacklist all nodes except the one we are directly connected to and the destination node
          val blacklist = hops.map(_.nextNodeId).drop(1).dropRight(1)
          log.warning(s"blacklisting intermediate nodes=${blacklist.mkString(",")}")
          router ! RouteRequest(nodeParams.nodeId, c.targetNodeId, c.finalPayload.amount, c.assistedRoutes, ignoreNodes ++ blacklist, ignoreChannels, c.routeParams)
          goto(WAITING_FOR_ROUTE) using WaitingForRoute(s, c, failures :+ UnreadableRemoteFailure(hops))
        case Success(e@Sphinx.DecryptedFailurePacket(nodeId, failureMessage: Node)) =>
          log.info(s"received 'Node' type error message from nodeId=$nodeId, trying to route around it (failure=$failureMessage)")
          // let's try to route around this node
          router ! RouteRequest(nodeParams.nodeId, c.targetNodeId, c.finalPayload.amount, c.assistedRoutes, ignoreNodes + nodeId, ignoreChannels, c.routeParams)
          goto(WAITING_FOR_ROUTE) using WaitingForRoute(s, c, failures :+ RemoteFailure(hops, e))
        case Success(e@Sphinx.DecryptedFailurePacket(nodeId, failureMessage: Update)) =>
          log.info(s"received 'Update' type error message from nodeId=$nodeId, retrying payment (failure=$failureMessage)")
          if (Announcements.checkSig(failureMessage.update, nodeId)) {
            getChannelUpdateForNode(nodeId, hops) match {
              case Some(u) if u.shortChannelId != failureMessage.update.shortChannelId =>
                // it is possible that nodes in the route prefer using a different channel (to the same N+1 node) than the one we requested, that's fine
                log.info(s"received an update for a different channel than the one we asked: requested=${u.shortChannelId} actual=${failureMessage.update.shortChannelId} update=${failureMessage.update}")
              case Some(u) if Announcements.areSame(u, failureMessage.update) =>
                // node returned the exact same update we used, this can happen e.g. if the channel is imbalanced
                // in that case, let's temporarily exclude the channel from future routes, giving it time to recover
                log.info(s"received exact same update from nodeId=$nodeId, excluding the channel from futures routes")
                val nextNodeId = hops.find(_.nodeId == nodeId).get.nextNodeId
                router ! ExcludeChannel(ChannelDesc(u.shortChannelId, nodeId, nextNodeId))
              case Some(u) if PaymentFailure.hasAlreadyFailedOnce(nodeId, failures) =>
                // this node had already given us a new channel update and is still unhappy, it is probably messing with us, let's exclude it
                log.warning(s"it is the second time nodeId=$nodeId answers with a new update, excluding it: old=$u new=${failureMessage.update}")
                val nextNodeId = hops.find(_.nodeId == nodeId).get.nextNodeId
                router ! ExcludeChannel(ChannelDesc(u.shortChannelId, nodeId, nextNodeId))
              case Some(u) =>
                log.info(s"got a new update for shortChannelId=${u.shortChannelId}: old=$u new=${failureMessage.update}")
              case None =>
                log.error(s"couldn't find a channel update for node=$nodeId, this should never happen")
            }
            // in any case, we forward the update to the router
            router ! failureMessage.update
            // we also update assisted routes, because they take precedence over the router's routing table
            val assistedRoutes1 = c.assistedRoutes.map(_.map {
              case extraHop: ExtraHop if extraHop.shortChannelId == failureMessage.update.shortChannelId => extraHop.copy(
                cltvExpiryDelta = failureMessage.update.cltvExpiryDelta,
                feeBase = failureMessage.update.feeBaseMsat,
                feeProportionalMillionths = failureMessage.update.feeProportionalMillionths
              )
              case extraHop => extraHop
            })
            // let's try again, router will have updated its state
<<<<<<< HEAD
            router ! RouteRequest(nodeParams.nodeId, c.targetNodeId, c.finalPayload.amount, c.assistedRoutes, ignoreNodes, ignoreChannels, c.routeParams)
=======
            router ! RouteRequest(nodeParams.nodeId, c.targetNodeId, c.finalPayload.amount, assistedRoutes1, ignoreNodes, ignoreChannels, c.routeParams)
>>>>>>> fbdb369e
          } else {
            // this node is fishy, it gave us a bad sig!! let's filter it out
            log.warning(s"got bad signature from node=$nodeId update=${failureMessage.update}")
            router ! RouteRequest(nodeParams.nodeId, c.targetNodeId, c.finalPayload.amount, c.assistedRoutes, ignoreNodes + nodeId, ignoreChannels, c.routeParams)
          }
          goto(WAITING_FOR_ROUTE) using WaitingForRoute(s, c, failures :+ RemoteFailure(hops, e))
        case Success(e@Sphinx.DecryptedFailurePacket(nodeId, failureMessage)) =>
          log.info(s"received an error message from nodeId=$nodeId, trying to use a different channel (failure=$failureMessage)")
          // let's try again without the channel outgoing from nodeId
<<<<<<< HEAD
          val faultyChannel = hops.find(_.nodeId == nodeId).map { hop =>
            // On Android, we don't monitor channels to see if their funding is spent because it is too expensive
            // if the node that created this channel tells us it is unusable (only permanent channel failure) we forget about it
            // note that if the channel is in fact still alive, we will get it again via network announcements anyway
            router ! WatchEventSpentBasic(BITCOIN_FUNDING_EXTERNAL_CHANNEL_SPENT(hop.lastUpdate.shortChannelId))
            ChannelDesc(hop.lastUpdate.shortChannelId, hop.nodeId, hop.nextNodeId)
          }
=======
          val faultyChannel = hops.find(_.nodeId == nodeId).map(hop => ChannelDesc(hop.lastUpdate.shortChannelId, hop.nodeId, hop.nextNodeId))
>>>>>>> fbdb369e
          router ! RouteRequest(nodeParams.nodeId, c.targetNodeId, c.finalPayload.amount, c.assistedRoutes, ignoreNodes, ignoreChannels ++ faultyChannel.toSet, c.routeParams)
          goto(WAITING_FOR_ROUTE) using WaitingForRoute(s, c, failures :+ RemoteFailure(hops, e))
      }

    case Event(fail: UpdateFailMalformedHtlc, _) =>
      log.info(s"first node in the route couldn't parse our htlc: fail=$fail")
      // this is a corner case, that can only happen when the *first* node in the route cannot parse the onion
      // (if this happens higher up in the route, the error would be wrapped in an UpdateFailHtlc and handled above)
      // let's consider it a local error and treat is as such
      self ! Status.Failure(new RuntimeException("first hop returned an UpdateFailMalformedHtlc message"))
      stay

    case Event(Status.Failure(t), WaitingForComplete(s, c, _, failures, _, ignoreNodes, ignoreChannels, hops)) =>
<<<<<<< HEAD
      t match {
        case Register.ForwardShortIdFailure(fwd) =>
          // On Android we don't actively clean the routing table so we may have cases where we are not aware that a local public channel as in fact been closed
          // if this happens we will tell the router to forget about it
          // note that if the channel is in fact still alive, we will get it again via network announcements anyway
          log.warning(s"local shortChannelId=${fwd.shortChannelId} doesn't seem to exist, excluding it from routes")
          router ! WatchEventSpentBasic(BITCOIN_FUNDING_EXTERNAL_CHANNEL_SPENT(fwd.shortChannelId))
          router ! RouteRequest(nodeParams.nodeId, c.targetNodeId, c.finalPayload.amount, c.assistedRoutes, routeParams = c.routeParams)
          goto(WAITING_FOR_ROUTE) using WaitingForRoute(s, c, failures)
        case _ =>
          if (failures.size + 1 >= c.maxAttempts) {
            progressHandler.onFailure(s, PaymentFailed(id, c.paymentHash, failures :+ LocalFailure(t)))(context)
            stop(FSM.Normal)
          } else {
            log.info(s"received an error message from local, trying to use a different channel (failure=${t.getMessage})")
            val faultyChannel = ChannelDesc(hops.head.lastUpdate.shortChannelId, hops.head.nodeId, hops.head.nextNodeId)
            router ! RouteRequest(nodeParams.nodeId, c.targetNodeId, c.finalPayload.amount, c.assistedRoutes, ignoreNodes, ignoreChannels + faultyChannel, c.routeParams)
            goto(WAITING_FOR_ROUTE) using WaitingForRoute(s, c, failures :+ LocalFailure(t))
          }
=======
      if (failures.size + 1 >= c.maxAttempts) {
        progressHandler.onFailure(s, PaymentFailed(id, c.paymentHash, failures :+ LocalFailure(t)))(context)
        stop(FSM.Normal)
      } else {
        log.info(s"received an error message from local, trying to use a different channel (failure=${t.getMessage})")
        val faultyChannel = ChannelDesc(hops.head.lastUpdate.shortChannelId, hops.head.nodeId, hops.head.nextNodeId)
        router ! RouteRequest(nodeParams.nodeId, c.targetNodeId, c.finalPayload.amount, c.assistedRoutes, ignoreNodes, ignoreChannels + faultyChannel, c.routeParams)
        goto(WAITING_FOR_ROUTE) using WaitingForRoute(s, c, failures :+ LocalFailure(t))
>>>>>>> fbdb369e
      }

  }

  whenUnhandled {
    case Event(_: TransportHandler.ReadAck, _) => stay // ignored, router replies with this when we forward a channel_update
  }

  initialize()
}

object PaymentLifecycle {

  def props(nodeParams: NodeParams, progressHandler: PaymentProgressHandler, router: ActorRef, register: ActorRef) = Props(classOf[PaymentLifecycle], nodeParams, progressHandler, router, register)

  /** This handler notifies other components of payment progress. */
  trait PaymentProgressHandler {
    val id: UUID

    // @formatter:off
    def onSend(): Unit
    def onSuccess(sender: ActorRef, result: PaymentSent)(ctx: ActorContext): Unit
    def onFailure(sender: ActorRef, result: PaymentFailed)(ctx: ActorContext): Unit
    // @formatter:on
  }

  /** Normal payments are stored in the payments DB and emit payment events. */
  case class DefaultPaymentProgressHandler(id: UUID, r: SendPaymentRequest, db: PaymentsDb) extends PaymentProgressHandler {

    override def onSend(): Unit = {
      db.addOutgoingPayment(OutgoingPayment(id, id, r.externalId, r.paymentHash, r.amount, r.targetNodeId, Platform.currentTime, r.paymentRequest, OutgoingPaymentStatus.Pending))
    }

    override def onSuccess(sender: ActorRef, result: PaymentSent)(ctx: ActorContext): Unit = {
      db.updateOutgoingPayment(result)
      sender ! result
      ctx.system.eventStream.publish(result)
    }

    override def onFailure(sender: ActorRef, result: PaymentFailed)(ctx: ActorContext): Unit = {
      db.updateOutgoingPayment(result)
      sender ! result
      ctx.system.eventStream.publish(result)
    }

  }

  // @formatter:off
  case class ReceivePayment(amount_opt: Option[MilliSatoshi], description: String, expirySeconds_opt: Option[Long] = None, extraHops: List[List[ExtraHop]] = Nil, fallbackAddress: Option[String] = None, paymentPreimage: Option[ByteVector32] = None)
  case class SendPaymentToRoute(paymentHash: ByteVector32, hops: Seq[PublicKey], finalPayload: FinalPayload)
  case class SendPayment(paymentHash: ByteVector32,
                         targetNodeId: PublicKey,
                         finalPayload: FinalPayload,
                         maxAttempts: Int,
                         assistedRoutes: Seq[Seq[ExtraHop]] = Nil,
                         routeParams: Option[RouteParams] = None) {
    require(finalPayload.amount > 0.msat, s"amount must be > 0")
  }

  sealed trait Data
  case object WaitingForRequest extends Data
  case class WaitingForRoute(sender: ActorRef, c: SendPayment, failures: Seq[PaymentFailure]) extends Data
  case class WaitingForComplete(sender: ActorRef, c: SendPayment, cmd: CMD_ADD_HTLC, failures: Seq[PaymentFailure], sharedSecrets: Seq[(ByteVector32, PublicKey)], ignoreNodes: Set[PublicKey], ignoreChannels: Set[ChannelDesc], hops: Seq[Hop]) extends Data

  sealed trait State
  case object WAITING_FOR_REQUEST extends State
  case object WAITING_FOR_ROUTE extends State
  case object WAITING_FOR_PAYMENT_COMPLETE extends State
  // @formatter:on

  def buildOnion(nodes: Seq[PublicKey], payloads: Seq[PerHopPayload], associatedData: ByteVector32): Sphinx.PacketAndSecrets = {
    require(nodes.size == payloads.size)
    val sessionKey = randomKey
    val payloadsBin: Seq[ByteVector] = payloads
      .map {
        case p: FinalPayload => OnionCodecs.finalPerHopPayloadCodec.encode(p)
        case p: RelayPayload => OnionCodecs.relayPerHopPayloadCodec.encode(p)
      }
      .map {
        case Attempt.Successful(bitVector) => bitVector.toByteVector
        case Attempt.Failure(cause) => throw new RuntimeException(s"serialization error: $cause")
      }
    Sphinx.PaymentPacket.create(sessionKey, nodes, payloadsBin, associatedData)
  }

  /**
   * Build the onion payloads for each hop.
   *
   * @param hops         the hops as computed by the router + extra routes from payment request
   * @param finalPayload payload data for the final node (amount, expiry, additional tlv records, etc)
   * @return a (firstAmount, firstExpiry, payloads) tuple where:
   *         - firstAmount is the amount for the first htlc in the route
   *         - firstExpiry is the cltv expiry for the first htlc in the route
   *         - a sequence of payloads that will be used to build the onion
   */
  def buildPayloads(hops: Seq[Hop], finalPayload: FinalPayload): (MilliSatoshi, CltvExpiry, Seq[PerHopPayload]) = {
    hops.reverse.foldLeft((finalPayload.amount, finalPayload.expiry, Seq[PerHopPayload](finalPayload))) {
      case ((amount, expiry, payloads), hop) =>
        val nextFee = nodeFee(hop.lastUpdate.feeBaseMsat, hop.lastUpdate.feeProportionalMillionths, amount)
        // Since we don't have any scenario where we add tlv data for intermediate hops, we use legacy payloads.
        val payload = RelayLegacyPayload(hop.lastUpdate.shortChannelId, amount, expiry)
        (amount + nextFee, expiry + hop.lastUpdate.cltvExpiryDelta, payload +: payloads)
    }
  }

  def buildCommand(id: UUID, paymentHash: ByteVector32, hops: Seq[Hop], finalPayload: FinalPayload): (CMD_ADD_HTLC, Seq[(ByteVector32, PublicKey)]) = {
    val (firstAmount, firstExpiry, payloads) = buildPayloads(hops.drop(1), finalPayload)
    val nodes = hops.map(_.nextNodeId)
    // BOLT 2 requires that associatedData == paymentHash
    val onion = buildOnion(nodes, payloads, paymentHash)
<<<<<<< HEAD
    CMD_ADD_HTLC(firstAmount, paymentHash, firstExpiry, onion.packet, upstream = Left(id), commit = true) -> onion.sharedSecrets
=======
    CMD_ADD_HTLC(firstAmount, paymentHash, firstExpiry, onion.packet, Upstream.Local(id), commit = true) -> onion.sharedSecrets
>>>>>>> fbdb369e
  }

  /**
   * This method retrieves the channel update that we used when we built a route.
   * It just iterates over the hops, but there are at most 20 of them.
   *
   * @return the channel update if found
   */
  def getChannelUpdateForNode(nodeId: PublicKey, hops: Seq[Hop]): Option[ChannelUpdate] = hops.find(_.nodeId == nodeId).map(_.lastUpdate)

}<|MERGE_RESOLUTION|>--- conflicted
+++ resolved
@@ -22,12 +22,8 @@
 import fr.acinq.bitcoin.ByteVector32
 import fr.acinq.bitcoin.Crypto.PublicKey
 import fr.acinq.eclair._
-<<<<<<< HEAD
 import fr.acinq.eclair.blockchain.WatchEventSpentBasic
-import fr.acinq.eclair.channel.{BITCOIN_FUNDING_EXTERNAL_CHANNEL_SPENT, CMD_ADD_HTLC, Register}
-=======
-import fr.acinq.eclair.channel.{CMD_ADD_HTLC, Register, Upstream}
->>>>>>> fbdb369e
+import fr.acinq.eclair.channel.{BITCOIN_FUNDING_EXTERNAL_CHANNEL_SPENT, CMD_ADD_HTLC, Register, Upstream}
 import fr.acinq.eclair.crypto.{Sphinx, TransportHandler}
 import fr.acinq.eclair.db.{OutgoingPayment, OutgoingPaymentStatus, PaymentsDb}
 import fr.acinq.eclair.payment.PaymentInitiator.SendPaymentRequest
@@ -154,11 +150,7 @@
               case extraHop => extraHop
             })
             // let's try again, router will have updated its state
-<<<<<<< HEAD
-            router ! RouteRequest(nodeParams.nodeId, c.targetNodeId, c.finalPayload.amount, c.assistedRoutes, ignoreNodes, ignoreChannels, c.routeParams)
-=======
             router ! RouteRequest(nodeParams.nodeId, c.targetNodeId, c.finalPayload.amount, assistedRoutes1, ignoreNodes, ignoreChannels, c.routeParams)
->>>>>>> fbdb369e
           } else {
             // this node is fishy, it gave us a bad sig!! let's filter it out
             log.warning(s"got bad signature from node=$nodeId update=${failureMessage.update}")
@@ -168,7 +160,6 @@
         case Success(e@Sphinx.DecryptedFailurePacket(nodeId, failureMessage)) =>
           log.info(s"received an error message from nodeId=$nodeId, trying to use a different channel (failure=$failureMessage)")
           // let's try again without the channel outgoing from nodeId
-<<<<<<< HEAD
           val faultyChannel = hops.find(_.nodeId == nodeId).map { hop =>
             // On Android, we don't monitor channels to see if their funding is spent because it is too expensive
             // if the node that created this channel tells us it is unusable (only permanent channel failure) we forget about it
@@ -176,9 +167,6 @@
             router ! WatchEventSpentBasic(BITCOIN_FUNDING_EXTERNAL_CHANNEL_SPENT(hop.lastUpdate.shortChannelId))
             ChannelDesc(hop.lastUpdate.shortChannelId, hop.nodeId, hop.nextNodeId)
           }
-=======
-          val faultyChannel = hops.find(_.nodeId == nodeId).map(hop => ChannelDesc(hop.lastUpdate.shortChannelId, hop.nodeId, hop.nextNodeId))
->>>>>>> fbdb369e
           router ! RouteRequest(nodeParams.nodeId, c.targetNodeId, c.finalPayload.amount, c.assistedRoutes, ignoreNodes, ignoreChannels ++ faultyChannel.toSet, c.routeParams)
           goto(WAITING_FOR_ROUTE) using WaitingForRoute(s, c, failures :+ RemoteFailure(hops, e))
       }
@@ -192,7 +180,6 @@
       stay
 
     case Event(Status.Failure(t), WaitingForComplete(s, c, _, failures, _, ignoreNodes, ignoreChannels, hops)) =>
-<<<<<<< HEAD
       t match {
         case Register.ForwardShortIdFailure(fwd) =>
           // On Android we don't actively clean the routing table so we may have cases where we are not aware that a local public channel as in fact been closed
@@ -212,16 +199,6 @@
             router ! RouteRequest(nodeParams.nodeId, c.targetNodeId, c.finalPayload.amount, c.assistedRoutes, ignoreNodes, ignoreChannels + faultyChannel, c.routeParams)
             goto(WAITING_FOR_ROUTE) using WaitingForRoute(s, c, failures :+ LocalFailure(t))
           }
-=======
-      if (failures.size + 1 >= c.maxAttempts) {
-        progressHandler.onFailure(s, PaymentFailed(id, c.paymentHash, failures :+ LocalFailure(t)))(context)
-        stop(FSM.Normal)
-      } else {
-        log.info(s"received an error message from local, trying to use a different channel (failure=${t.getMessage})")
-        val faultyChannel = ChannelDesc(hops.head.lastUpdate.shortChannelId, hops.head.nodeId, hops.head.nextNodeId)
-        router ! RouteRequest(nodeParams.nodeId, c.targetNodeId, c.finalPayload.amount, c.assistedRoutes, ignoreNodes, ignoreChannels + faultyChannel, c.routeParams)
-        goto(WAITING_FOR_ROUTE) using WaitingForRoute(s, c, failures :+ LocalFailure(t))
->>>>>>> fbdb369e
       }
 
   }
@@ -332,11 +309,7 @@
     val nodes = hops.map(_.nextNodeId)
     // BOLT 2 requires that associatedData == paymentHash
     val onion = buildOnion(nodes, payloads, paymentHash)
-<<<<<<< HEAD
-    CMD_ADD_HTLC(firstAmount, paymentHash, firstExpiry, onion.packet, upstream = Left(id), commit = true) -> onion.sharedSecrets
-=======
     CMD_ADD_HTLC(firstAmount, paymentHash, firstExpiry, onion.packet, Upstream.Local(id), commit = true) -> onion.sharedSecrets
->>>>>>> fbdb369e
   }
 
   /**
